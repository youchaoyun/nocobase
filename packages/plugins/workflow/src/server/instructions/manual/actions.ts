--- conflicted
+++ resolved
@@ -42,7 +42,6 @@
     return context.throw(400);
   }
 
-<<<<<<< HEAD
   userJob.execution.workflow = userJob.workflow;
   const processor = plugin.createProcessor(userJob.execution);
   await processor.prepare();
@@ -68,61 +67,6 @@
   await userJob.save({
     transaction: processor.transaction
   });
-=======
-  const userJob = await context.db.sequelize.transaction(async (transaction) => {
-    const instance = await repository.findOne({
-      filterByTk,
-      // filter: {
-      //   userId: currentUser?.id
-      // },
-      appends: ['job', 'node', 'execution', 'workflow'],
-      context,
-      transaction,
-    });
-
-    if (!instance) {
-      return context.throw(404);
-    }
-
-    const { forms = {} } = instance.node.config;
-    const [form] = Object.keys(values.result ?? {});
-
-    // NOTE: validate status
-    if (
-      instance.status !== JOB_STATUS.PENDING ||
-      instance.job.status !== JOB_STATUS.PENDING ||
-      instance.execution.status !== EXECUTION_STATUS.STARTED ||
-      !instance.workflow.enabled ||
-      !forms[form]?.actions?.includes(values.status)
-    ) {
-      return context.throw(400);
-    }
-
-    instance.execution.workflow = instance.workflow;
-    const processor = plugin.createProcessor(instance.execution, { transaction });
-    await processor.prepare();
-
-    const assignees = processor.getParsedValue(instance.node.config.assignees ?? []);
-    if (!assignees.includes(currentUser.id) || instance.userId !== currentUser.id) {
-      return context.throw(403);
-    }
-
-    // NOTE: validate assignee
-    await instance.update(
-      {
-        status: values.status,
-        result: values.result,
-      },
-      {
-        transaction,
-      },
-    );
-
-    return instance;
-  });
-
-  // await transaction.commit();
->>>>>>> 2c75aa72
 
   context.body = userJob;
   context.status = 202;
