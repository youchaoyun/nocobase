/**
 * This file is part of the NocoBase (R) project.
 * Copyright (c) 2020-2024 NocoBase Co., Ltd.
 * Authors: NocoBase Team.
 *
 * This project is dual-licensed under AGPL-3.0 and NocoBase Commercial License.
 * For more information, please refer to: https://www.nocobase.com/agreement.
 */

import { DataSource, SequelizeCollectionManager } from '@nocobase/data-source-manager';
import { Collection, DestroyOptions, Model, SyncOptions } from '@nocobase/database';
import { Plugin } from '@nocobase/server';
import lodash from 'lodash';
import { Transaction } from 'sequelize';
import { TreeCollection } from './tree-collection';

class PluginCollectionTreeServer extends Plugin {
  async beforeLoad() {
    const condition = (options) => {
      return options.tree;
    };

    this.app.db.collectionFactory.registerCollectionType(TreeCollection, {
      condition,
    });

    this.app.dataSourceManager.afterAddDataSource((dataSource: DataSource) => {
      const collectionManager = dataSource.collectionManager;
      if (collectionManager instanceof SequelizeCollectionManager) {
        collectionManager.db.on('afterDefineCollection', (collection: Collection) => {
          if (!condition(collection.options)) {
            return;
          }
<<<<<<< HEAD
          const tk = collection.filterTargetKey as string;
=======
>>>>>>> c43933e5
          const name = `${dataSource.name}_${collection.name}_path`;
          const parentForeignKey = collection.treeParentField?.foreignKey || 'parentId';

          //always define tree path collection
          const options = {};
          if (collection.options.schema) {
            options['schema'] = collection.options.schema;
          }
          this.defineTreePathCollection(name, options);

          //afterSync
          collectionManager.db.on(`${collection.name}.afterSync`, async ({ transaction }) => {
            // trigger tree path collection create logic
            await this.db.getCollection(name).sync({ transaction } as SyncOptions);
          });

          //afterCreate
          this.db.on(`${collection.name}.afterCreate`, async (model: Model, options) => {
            const { transaction } = options;
            const tk = collection.filterTargetKey;
            let path = `/${model.get(tk)}`;
            path = await this.getTreePath(model, path, collection, name, transaction);
            const rootPk = path.split('/')[1];
            await this.app.db.getRepository(name).create({
              values: {
                nodePk: model.get(tk),
                path: path,
                rootPk: rootPk ? Number(rootPk) : null,
              },
              transaction,
            });
          });

          //afterUpdate
          this.db.on(`${collection.name}.afterUpdate`, async (model: Model, options) => {
            const tk = collection.filterTargetKey;
            // only update parentId and filterTargetKey
            if (!(model._changed.has(tk) || model._changed.has(parentForeignKey))) {
              return;
            }
            const { transaction } = options;
            await this.updateTreePath(model, collection, name, transaction);
          });

          // after remove
          this.db.on(`${collection.name}.afterBulkUpdate`, async (options) => {
            const tk = collection.filterTargetKey;
            if (!(options.where && options.where[tk])) {
              return;
            }
            const instances = await this.db.getRepository(collection.name).find({
              where: {
                [tk]: options.where[tk],
              },
              transaction: options.transaction,
            });
            for (const model of instances) {
              await this.updateTreePath(model, collection, name, options.transaction);
            }
          });

          //afterDestroy
          this.db.on(`${collection.name}.afterDestroy`, async (model: Model, options: DestroyOptions) => {
            const tk = collection.filterTargetKey;
            await this.app.db.getRepository(name).destroy({
              filter: {
                nodePk: model.get(tk),
              },
              transaction: options.transaction,
            });
          });
        });
      }
    });

    this.db.on('collections.afterDestroy', async (collection: Model, { transaction }) => {
      const name = `main_${collection.get('name')}_path`;
      if (!condition(collection.options)) {
        return;
      }

      const collectionTree = this.db.getCollection(name);
      if (collectionTree) {
        await this.db.getCollection(name).removeFromDb({ transaction });
      }
    });
  }

  private async defineTreePathCollection(name: string, options: { schema?: string }) {
    this.db.collection({
      name,
      autoGenId: false,
      timestamps: false,
      fields: [
        { type: 'integer', name: 'nodePk' },
        { type: 'string', name: 'path', length: 1024 },
        { type: 'integer', name: 'rootPk' },
      ],
      indexes: [
        {
          fields: [{ name: 'path', length: 191 }],
        },
      ],
      ...options,
    });
  }

  private async getTreePath(
    model: Model,
    path: string,
    collection: Collection,
    pathCollectionName: string,
    transaction?: Transaction,
  ) {
    const tk = collection.filterTargetKey;
    const parentForeignKey = collection.treeParentField?.foreignKey || 'parentId';
    if (model.get(parentForeignKey) && model.get(parentForeignKey) !== null) {
      const parent = await this.app.db.getRepository(collection.name).findOne({
        filter: {
          [tk]: model.get(parentForeignKey),
        },
        transaction,
      });
      if (parent && parent.get(parentForeignKey) !== model.get(tk)) {
        path = `/${parent.get(tk)}${path}`;
        if (parent.get(parentForeignKey) !== null) {
          const collectionTreePath = this.app.db.getCollection(pathCollectionName);
          const nodePkColumnName = collectionTreePath.getField('nodePk').columnName();
          const parentPathData = await this.app.db.getRepository(pathCollectionName).findOne({
            filter: {
              [nodePkColumnName]: parent.get(tk),
            },
            transaction,
          });
          const parentPath = lodash.get(parentPathData, 'path', null);
          if (parentPath == null) {
            path = await this.getTreePath(parent, path, collection, pathCollectionName, transaction);
          } else {
            path = `${parentPath}/${model.get(tk)}`;
          }
        }
      }
    }
    return path;
  }

  private async updateTreePath(
    model: Model,
    collection: Collection,
    pathCollectionName: string,
    transaction: Transaction,
  ) {
    const tk = collection.filterTargetKey;
    let path = `/${model.get(tk)}`;
    path = await this.getTreePath(model, path, collection, pathCollectionName, transaction);
    const collectionTreePath = this.db.getCollection(pathCollectionName);
    const nodePkColumnName = collectionTreePath.getField('nodePk').columnName();
    const pathData = await this.app.db.getRepository(pathCollectionName).findOne({
      filter: {
        [nodePkColumnName]: model.get(tk),
      },
      transaction,
    });

    const relatedNodes = await this.app.db.getRepository(pathCollectionName).find({
      filter: {
        path: {
          $startsWith: `${pathData.get('path')}`,
        },
      },
      transaction,
    });
    const rootPk = path.split('/')[1];
    for (const node of relatedNodes) {
      const newPath = node.get('path').replace(pathData.get('path'), path);
      await this.app.db.getRepository(pathCollectionName).update({
        values: {
          path: newPath,
          rootPk: rootPk ? Number(rootPk) : null,
        },
        filter: {
          [nodePkColumnName]: node.get('nodePk'),
        },
        transaction,
      });
    }
  }
}

export default PluginCollectionTreeServer;<|MERGE_RESOLUTION|>--- conflicted
+++ resolved
@@ -31,10 +31,6 @@
           if (!condition(collection.options)) {
             return;
           }
-<<<<<<< HEAD
-          const tk = collection.filterTargetKey as string;
-=======
->>>>>>> c43933e5
           const name = `${dataSource.name}_${collection.name}_path`;
           const parentForeignKey = collection.treeParentField?.foreignKey || 'parentId';
 
@@ -54,7 +50,7 @@
           //afterCreate
           this.db.on(`${collection.name}.afterCreate`, async (model: Model, options) => {
             const { transaction } = options;
-            const tk = collection.filterTargetKey;
+            const tk = collection.filterTargetKey as string;
             let path = `/${model.get(tk)}`;
             path = await this.getTreePath(model, path, collection, name, transaction);
             const rootPk = path.split('/')[1];
@@ -81,7 +77,7 @@
 
           // after remove
           this.db.on(`${collection.name}.afterBulkUpdate`, async (options) => {
-            const tk = collection.filterTargetKey;
+            const tk = collection.filterTargetKey as string;
             if (!(options.where && options.where[tk])) {
               return;
             }
@@ -98,7 +94,7 @@
 
           //afterDestroy
           this.db.on(`${collection.name}.afterDestroy`, async (model: Model, options: DestroyOptions) => {
-            const tk = collection.filterTargetKey;
+            const tk = collection.filterTargetKey as string;
             await this.app.db.getRepository(name).destroy({
               filter: {
                 nodePk: model.get(tk),
@@ -149,7 +145,7 @@
     pathCollectionName: string,
     transaction?: Transaction,
   ) {
-    const tk = collection.filterTargetKey;
+    const tk = collection.filterTargetKey as string;
     const parentForeignKey = collection.treeParentField?.foreignKey || 'parentId';
     if (model.get(parentForeignKey) && model.get(parentForeignKey) !== null) {
       const parent = await this.app.db.getRepository(collection.name).findOne({
@@ -187,7 +183,7 @@
     pathCollectionName: string,
     transaction: Transaction,
   ) {
-    const tk = collection.filterTargetKey;
+    const tk = collection.filterTargetKey as string;
     let path = `/${model.get(tk)}`;
     path = await this.getTreePath(model, path, collection, pathCollectionName, transaction);
     const collectionTreePath = this.db.getCollection(pathCollectionName);
