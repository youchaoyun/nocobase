--- conflicted
+++ resolved
@@ -118,10 +118,7 @@
   const { upload } = form.values;
   const dataBlockProps = useDataBlockProps();
   const headers = useDataSourceHeaders(dataBlockProps.dataSource);
-<<<<<<< HEAD
-=======
   const newResource = useDataBlockResource();
->>>>>>> 5a66ba57
 
   useEffect(() => {
     form.reset();
@@ -178,15 +175,6 @@
 
       setVisible(false);
       setImportModalVisible(true);
-<<<<<<< HEAD
-
-      try {
-        const { data }: any = await apiClient.axios.post(`${name}:importXlsx`, formData, {
-          headers,
-          timeout: 10 * 60 * 1000,
-        });
-
-=======
       setImportStatus(ImportStatus.IMPORTING);
 
       try {
@@ -200,7 +188,6 @@
         );
 
         setImportResult(data);
->>>>>>> 5a66ba57
         form.reset();
 
         if (!data.data.taskId) {
