--- conflicted
+++ resolved
@@ -20,10 +20,7 @@
 
     // 1、前置条件：1.1已登录;1.2存在一个文件管理器
     await page.goto('/admin/settings/file-manager');
-<<<<<<< HEAD
-=======
     await page.waitForLoadState('load');
->>>>>>> e0467cfe
     await page.getByRole('button', { name: 'plus Add new' }).hover();
     await page.getByRole('menuitem', { name: 'Local storage' }).click();
 
