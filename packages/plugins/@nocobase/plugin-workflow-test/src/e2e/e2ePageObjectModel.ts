/**
 * This file is part of the NocoBase (R) project.
 * Copyright (c) 2020-2024 NocoBase Co., Ltd.
 * Authors: NocoBase Team.
 *
 * This project is dual-licensed under AGPL-3.0 and NocoBase Commercial License.
 * For more information, please refer to: https://www.nocobase.com/agreement.
 */

import { Locator, Page } from '@nocobase/test/e2e';
export class CreateWorkFlow {
  readonly page: Page;
  name: Locator;
  triggerType: Locator;
  synchronouslyRadio: Locator;
  asynchronouslyRadio: Locator;
  description: Locator;
  autoDeleteHistory: Locator;
  submitButton: Locator;
  cancelButton: Locator;
  constructor(page: Page) {
    this.page = page;
    this.name = page.getByLabel('block-item-CollectionField-workflows-Name').getByRole('textbox');
    this.triggerType = page.getByTestId('select-single');
    this.synchronouslyRadio = page.getByLabel('Synchronously', { exact: true });
    this.asynchronouslyRadio = page.getByLabel('Asynchronously', { exact: true });
    this.description = page.getByTestId('description-item').getByRole('textbox');
    this.autoDeleteHistory = page.getByTestId('select-multiple');
    this.submitButton = page.getByLabel('action-Action-Submit-workflows');
    this.cancelButton = page.getByLabel('action-Action-Cancel-workflows');
  }
}

export class EditWorkFlow {
  readonly page: Page;
  name: Locator;
  statusIsOn: Locator;
  statusIisOff: Locator;
  description: Locator;
  autoDeleteHistory: Locator;
  submitButton: Locator;
  cancelButton: Locator;
  constructor(page: Page, workFlowName: string) {
    this.page = page;
    this.name = page.getByLabel('block-item-CollectionField-workflows-Name').getByRole('textbox');
    this.statusIsOn = page.getByLabel('On', { exact: true });
    this.statusIisOff = page.getByLabel('Off');
    this.description = page.getByTestId('description-item').getByRole('textbox');
    this.autoDeleteHistory = page
      .getByTestId('deleteExecutionOnStatus-item')
      .getByTestId('antd-select')
      .locator('div')
      .nth(1);
    this.submitButton = page.getByLabel(`action-Action-Submit-workflows-${workFlowName}`);
    this.cancelButton = page.getByLabel(`action-Action-Cancel-workflows-${workFlowName}`);
  }
}

export class WorkflowManagement {
  readonly page: Page;
  addNewButton: Locator;
  deleteButton: Locator;
  filterButton: Locator;
  constructor(page: Page) {
    this.page = page;
    this.addNewButton = page.getByLabel('action-Action-Add new-workflows');
    this.deleteButton = page.getByLabel('action-Action-Delete-workflows');
    this.filterButton = page.getByLabel('action-Filter.Action-Filter-filter-workflows');
  }
}

export class WorkflowListRecords {
  readonly page: Page;
  executionCountPopup: Locator;
  configureAction: Locator;
  editAction: Locator;
  duplicateAction: Locator;
  deleteAction: Locator;
  constructor(page: Page, workFlowName: string) {
    this.page = page;
    this.executionCountPopup = page.getByLabel(`executed-${workFlowName}`);
    this.configureAction = page.getByLabel(`action-WorkflowLink-Configure-workflows-${workFlowName}`);
    this.editAction = page.getByLabel(`action-Action.Link-Edit-workflows-${workFlowName}`);
    this.duplicateAction = page.getByLabel(`action-Action.Link-Duplicate-workflows-${workFlowName}`);
    this.deleteAction = page.getByLabel(`action-Action.Link-Delete-workflows-${workFlowName}`);
  }
}

export class ApprovalTriggerNode {
  readonly page: Page;
  node: Locator;
  nodeTitle: Locator;
  nodeConfigure: Locator;
  collectionDropDown: Locator;
  dataBlocksInitiationRadio: Locator;
  dataBlocksAndGlobalApprovalBlocksInitiationRadio: Locator;
  allowedToBeWithdrawnCheckbox: Locator;
  goToconfigureButton: Locator;
  addBlockButton: Locator;
  addApplyFormMenu: Locator;
  configureFieldsButton: Locator;
  configureActionsButton: Locator;
  saveDraftSwitch: Locator;
  withdrawSwitch: Locator;
  preloadAssociationsDropDown: Locator;
  submitButton: Locator;
  cancelButton: Locator;
  addNodeButton: Locator;
  constructor(page: Page, triggerName: string, collectionName: string) {
    this.page = page;
    this.node = page.getByLabel(`Trigger-${triggerName}`);
    this.nodeTitle = page.getByLabel(`Trigger-${triggerName}`).getByRole('textbox');
    this.nodeConfigure = page.getByLabel(`Trigger-${triggerName}`).getByRole('button', { name: 'Configure' });
    this.collectionDropDown = page
      .getByLabel('block-item-DataSourceCollectionCascader-workflows-Collection')
      .locator('.ant-select-selection-search-input');
    this.dataBlocksInitiationRadio = page.getByLabel('Initiate and approve in data blocks only');
    this.dataBlocksAndGlobalApprovalBlocksInitiationRadio = page.getByLabel(
      'Initiate and approve in both data blocks and global approval blocks',
    );
    this.allowedToBeWithdrawnCheckbox = page.getByLabel('Allowed to be withdrawn');
    this.goToconfigureButton = page.getByRole('button', { name: 'Go to configure' });
    this.addBlockButton = page.getByLabel(`schema-initializer-Grid-ApprovalApplyAddBlockButton-${collectionName}`);
    this.addApplyFormMenu = page.getByRole('menuitem', { name: 'Apply form' });
    this.configureFieldsButton = page.getByLabel(`schema-initializer-Grid-form:configureFields-${collectionName}`);
    this.configureActionsButton = page.getByLabel(
      `schema-initializer-ActionBar-ApprovalApplyAddActionButton-${collectionName}`,
    );
    this.saveDraftSwitch = page.getByRole('menuitem', { name: 'Save draft' }).getByRole('switch');
    this.withdrawSwitch = page.getByRole('menuitem', { name: 'Withdraw' }).getByRole('switch');
    this.preloadAssociationsDropDown = page.getByTestId('select-field-Preload associations');
    this.submitButton = page.getByLabel('action-Action-Submit-workflows');
    this.cancelButton = page.getByLabel('action-Action-Cancel-workflows');
    this.addNodeButton = this.addNodeButton = page.getByLabel('add-button', { exact: true });
  }
}

export class ApprovalPassthroughModeNode {
  readonly page: Page;
  node: Locator;
  nodeTitle: Locator;
  nodeConfigure: Locator;
  addAssigneesButton: Locator;
  addSelectAssigneesMenu: Locator;
  addQueryAssigneesMenu: Locator;
  assigneesDropDown: Locator;
  OrRadio: Locator;
  AndRadio: Locator;
  votingRadio: Locator;
  votingThresholdEditBox: Locator;
  parallellyRadio: Locator;
  sequentiallyRadio: Locator;
  goToconfigureButton: Locator;
  addBlockButton: Locator;
  addDetailsMenu: Locator;
  detailsConfigureFieldsButton: Locator;
  addActionsMenu: Locator;
  actionsConfigureFieldsButton: Locator;
  actionsConfigureActionsButton: Locator;
  addApproveButton: Locator;
  addRejectButton: Locator;
  addReturnButton: Locator;
  addNodeResult: Locator;
  submitButton: Locator;
  cancelButton: Locator;
  addNodeButton: Locator;
  constructor(page: Page, nodeName: string, collectionName: string) {
    this.page = page;
    this.node = page.getByLabel(`Approval-${nodeName}`, { exact: true });
    this.nodeTitle = page.getByLabel(`Approval-${nodeName}`, { exact: true }).getByRole('textbox');
    this.nodeConfigure = page
      .getByLabel(`Approval-${nodeName}`, { exact: true })
      .getByRole('button', { name: 'Configure' });
    this.addAssigneesButton = page.getByRole('button', { name: 'plus Add assignee' });
    this.addSelectAssigneesMenu = page.getByRole('button', { name: 'Select assignees' });
    this.addQueryAssigneesMenu = page.getByRole('button', { name: 'Query assignees' });
    this.assigneesDropDown = page.getByTestId('select-single');
    this.OrRadio = page.getByLabel('Or', { exact: true });
    this.AndRadio = page.getByLabel('And', { exact: true });
    this.votingRadio = page.getByLabel('Voting', { exact: true });
    this.votingThresholdEditBox = page
      .getByLabel('block-item-NegotiationConfig-workflows-Negotiation mode')
      .getByRole('spinbutton');
    this.parallellyRadio = page.getByLabel('Parallelly', { exact: true });
    this.sequentiallyRadio = page.getByLabel('Sequentially', { exact: true });
    this.goToconfigureButton = page.getByRole('button', { name: 'Go to configure' });
    this.addBlockButton = page.getByLabel('schema-initializer-Grid-ApprovalProcessAddBlockButton-workflows');
    this.addDetailsMenu = page.getByRole('menuitem', { name: 'Details' });
    this.detailsConfigureFieldsButton = page.getByLabel(
      `schema-initializer-Grid-details:configureFields-${collectionName}`,
    );
    this.addActionsMenu = page.getByRole('menuitem', { name: 'Actions' }).getByRole('switch');
    this.actionsConfigureFieldsButton = page.getByLabel('schema-initializer-Grid-FormItemInitializers-approvalRecords');
    this.actionsConfigureActionsButton = page.getByLabel(
      'schema-initializer-ActionBar-ApprovalProcessAddActionButton-approvalRecords',
    );
    this.addApproveButton = page.getByRole('menuitem', { name: 'Approve' }).getByRole('switch');
    this.addRejectButton = page.getByRole('menuitem', { name: 'Reject' }).getByRole('switch');
    this.addReturnButton = page.getByRole('menuitem', { name: 'Return' }).getByRole('switch');
    this.addNodeResult = page.getByRole('menuitem', { name: 'Node result right' });
    this.submitButton = page.getByLabel('action-Action-Submit-workflows');
    this.cancelButton = page.getByLabel('action-Action-Cancel-workflows');
    this.addNodeButton = page.getByLabel(`add-button-calculation-${nodeName}`, { exact: true });
  }
}

export class ApprovalBranchModeNode {
  readonly page: Page;
  node: Locator;
  nodeTitle: Locator;
  nodeConfigure: Locator;
  addAssigneesButton: Locator;
  addSelectAssigneesMenu: Locator;
  addQueryAssigneesMenu: Locator;
  assigneesDropDown: Locator;
  OrRadio: Locator;
  AndRadio: Locator;
  votingRadio: Locator;
  votingThresholdEditBox: Locator;
  parallellyRadio: Locator;
  sequentiallyRadio: Locator;
  goToconfigureButton: Locator;
  addBlockButton: Locator;
  addDetailsMenu: Locator;
  detailsConfigureFieldsButton: Locator;
  addActionsMenu: Locator;
  actionsConfigureFieldsButton: Locator;
  actionsConfigureActionsButton: Locator;
  addApproveButton: Locator;
  addRejectButton: Locator;
  addReturnButton: Locator;
  addNodeResult: Locator;
  submitButton: Locator;
  cancelButton: Locator;
  addNodeButton: Locator;
  addReturnBranchNodeButton: Locator;
  addRejectBranchNodeButton: Locator;
  addApproveBranchNodeButton: Locator;
  endOnRejectCheckbox: Locator;
  constructor(page: Page, nodeName: string, collectionName: string) {
    this.page = page;
    this.node = page.getByLabel(`Approval-${nodeName}`, { exact: true });
    this.nodeTitle = page.getByLabel(`Approval-${nodeName}`, { exact: true }).getByRole('textbox');
    this.nodeConfigure = page
      .getByLabel(`Approval-${nodeName}`, { exact: true })
      .getByRole('button', { name: 'Configure' });
    this.addAssigneesButton = page.getByRole('button', { name: 'plus Add assignee' });
    this.addSelectAssigneesMenu = page.getByRole('button', { name: 'Select assignees' });
    this.addQueryAssigneesMenu = page.getByRole('button', { name: 'Query assignees' });
    this.assigneesDropDown = page.getByTestId('select-single');
    this.OrRadio = page.getByLabel('Or', { exact: true });
    this.AndRadio = page.getByLabel('And', { exact: true });
    this.votingRadio = page.getByLabel('Voting', { exact: true });
    this.votingThresholdEditBox = page
      .getByLabel('block-item-NegotiationConfig-workflows-Negotiation mode')
      .getByRole('spinbutton');
    this.parallellyRadio = page.getByLabel('Parallelly', { exact: true });
    this.sequentiallyRadio = page.getByLabel('Sequentially', { exact: true });
    this.goToconfigureButton = page.getByRole('button', { name: 'Go to configure' });
    this.addBlockButton = page.getByLabel('schema-initializer-Grid-ApprovalProcessAddBlockButton-workflows');
    this.addDetailsMenu = page.getByRole('menuitem', { name: 'Details' });
    this.detailsConfigureFieldsButton = page.getByLabel(
      `schema-initializer-Grid-details:configureFields-${collectionName}`,
    );
    this.addActionsMenu = page.getByRole('menuitem', { name: 'Actions' }).getByRole('switch');
    this.actionsConfigureFieldsButton = page.getByLabel('schema-initializer-Grid-FormItemInitializers-approvalRecords');
    this.actionsConfigureActionsButton = page.getByLabel(
      'schema-initializer-ActionBar-ApprovalProcessAddActionButton-approvalRecords',
    );
    this.addApproveButton = page.getByRole('menuitem', { name: 'Approve' }).getByRole('switch');
    this.addRejectButton = page.getByRole('menuitem', { name: 'Reject' }).getByRole('switch');
    this.addReturnButton = page.getByRole('menuitem', { name: 'Return' }).getByRole('switch');
    this.addNodeResult = page.getByRole('menuitem', { name: 'Node result right' });
    this.submitButton = page.getByLabel('action-Action-Submit-workflows');
    this.cancelButton = page.getByLabel('action-Action-Cancel-workflows');
    this.addNodeButton = page.getByLabel(`add-button-calculation-${nodeName}`, { exact: true });
    this.addReturnBranchNodeButton = page.getByLabel(`add-button-approval-${nodeName}-1`);
    this.addApproveBranchNodeButton = page.getByLabel(`add-button-approval-${nodeName}-2`);
    this.addRejectBranchNodeButton = page.getByLabel(`add-button-approval-${nodeName}--1`);
    this.endOnRejectCheckbox = page.getByLabel('End the workflow after');
  }
}

export class ScheduleTriggerNode {
  readonly page: Page;
  node: Locator;
  nodeTitle: Locator;
  nodeConfigure: Locator;
  customTimeTriggerOptions: Locator;
  startTimeEntryBox: Locator;
  RrpeatModeDropdown: Locator;

  dataTableTimeFieldOptions: Locator;
  collectionDropDown: Locator;
  startTimeDropdown: Locator;
  submitButton: Locator;
  cancelButton: Locator;
  addNodeButton: Locator;
  constructor(page: Page, triggerName: string, collectionName: string) {
    this.page = page;
    this.node = page.getByText('TriggeraConfigure');
    this.nodeTitle = page.locator('textarea').filter({ hasText: triggerName });
    this.nodeConfigure = page.getByRole('button', { name: 'Configure' });
    this.customTimeTriggerOptions = page.getByLabel('Based on certain date');
    this.startTimeEntryBox = page.getByPlaceholder('Select date');
    this.RrpeatModeDropdown = page.getByLabel('block-item-RepeatField-workflows-Repeat mode');

    this.dataTableTimeFieldOptions = page.getByLabel('Based on date field of collection');
    this.collectionDropDown = page
      .getByLabel('block-item-DataSourceCollectionCascader-workflows-Collection')
      .locator('.ant-select-selection-search-input');
    this.startTimeDropdown = page.getByLabel('block-item-OnField-workflows-Starts on');
    this.submitButton = page.getByLabel('action-Action-Submit-workflows');
    this.cancelButton = page.getByLabel('action-Action-Cancel-workflows');
    this.addNodeButton = page.getByLabel('add-button', { exact: true });
  }
}

export class CollectionTriggerNode {
  readonly page: Page;
  node: Locator;
  nodeTitle: Locator;
  nodeConfigure: Locator;
  collectionDropDown: Locator;
  triggerOnDropdown: Locator;
  submitButton: Locator;
  cancelButton: Locator;
  addNodeButton: Locator;
  constructor(page: Page, triggerName: string, collectionName: string) {
    this.page = page;
    this.node = page.getByLabel(`Trigger-${triggerName}`);
    this.nodeTitle = page.getByLabel(`Trigger-${triggerName}`).getByRole('textbox');
    this.nodeConfigure = page.getByLabel(`Trigger-${triggerName}`).getByRole('button', { name: 'Configure' });
    // this.collectionDropDown = page.getByRole('button', { name: 'Select collection' });
    this.collectionDropDown = page
      .getByLabel('block-item-DataSourceCollectionCascader-workflows-Collection')
      .locator('.ant-select-selection-search-input');
    this.triggerOnDropdown = page
      .getByLabel('block-item-Select-workflows-Trigger on')
      .getByRole('button', { name: 'Trigger on' });
    this.submitButton = page.getByLabel('action-Action-Submit-workflows');
    this.cancelButton = page.getByLabel('action-Action-Cancel-workflows');
    this.addNodeButton = page.getByLabel('add-button', { exact: true });
  }
}

export class FormEventTriggerNode {
  readonly page: Page;
  node: Locator;
  nodeTitle: Locator;
  nodeConfigure: Locator;
  collectionDropDown: Locator;
  relationalDataDropdown: Locator;
  submitButton: Locator;
  cancelButton: Locator;
  addNodeButton: Locator;
  constructor(page: Page, triggerName: string, collectionName: string) {
    this.page = page;
    this.node = page.getByLabel(`Trigger-${triggerName}`);
    this.nodeTitle = page.getByLabel(`Trigger-${triggerName}`).getByRole('textbox');
    this.nodeConfigure = page.getByLabel(`Trigger-${triggerName}`).getByRole('button', { name: 'Configure' });
    this.collectionDropDown = page
      .getByLabel('block-item-DataSourceCollectionCascader-workflows-Collection')
      .locator('.ant-select-selection-search-input');
    this.relationalDataDropdown = page.getByTestId('select-field-Preload associations');
    this.submitButton = page.getByLabel('action-Action-Submit-workflows');
    this.cancelButton = page.getByLabel('action-Action-Cancel-workflows');
    this.addNodeButton = page.getByLabel('add-button', { exact: true });
  }
}

export class CustomActionEventTriggerNode {
  readonly page: Page;
  node: Locator;
  nodeTitle: Locator;
  nodeConfigure: Locator;
  collectionDropDown: Locator;
  relationalDataDropdown: Locator;
  submitButton: Locator;
  cancelButton: Locator;
  addNodeButton: Locator;
  constructor(page: Page, triggerName: string, collectionName: string) {
    this.page = page;
    this.node = page.getByLabel(`Trigger-${triggerName}`);
    this.nodeTitle = page.getByLabel(`Trigger-${triggerName}`).getByRole('textbox');
    this.nodeConfigure = page.getByLabel(`Trigger-${triggerName}`).getByRole('button', { name: 'Configure' });
    this.collectionDropDown = page
      .getByLabel('block-item-DataSourceCollectionCascader-workflows-Collection')
      .locator('.ant-select-selection-search-input');
    this.relationalDataDropdown = page.getByTestId('select-field-Preload associations');
    this.submitButton = page.getByLabel('action-Action-Submit-workflows');
    this.cancelButton = page.getByLabel('action-Action-Cancel-workflows');
    this.addNodeButton = page.getByLabel('add-button', { exact: true });
  }
}
export class CalculationNode {
  readonly page: Page;
  node: Locator;
  nodeTitle: Locator;
  nodeConfigure: Locator;
  mathCalculationEngine: Locator;
  formulaCalculationEngine: Locator;
  calculationExpression: Locator;
  submitButton: Locator;
  cancelButton: Locator;
  addNodeButton: Locator;
  constructor(page: Page, nodeName: string) {
    this.page = page;
    this.node = page.getByLabel(`Calculation-${nodeName}`, { exact: true });
    this.nodeTitle = page.getByLabel(`Calculation-${nodeName}`, { exact: true }).getByRole('textbox');
    this.nodeConfigure = page
      .getByLabel(`Calculation-${nodeName}`, { exact: true })
      .getByRole('button', { name: 'Configure' });
    this.mathCalculationEngine = page.getByLabel('Math.js');
    this.formulaCalculationEngine = page.getByLabel('Formula.js');
    this.calculationExpression = page.getByLabel('textbox');
    this.submitButton = page.getByLabel('action-Action-Submit-workflows');
    this.cancelButton = page.getByLabel('action-Action-Cancel-workflows');
    this.addNodeButton = page.getByLabel(`add-button-calculation-${nodeName}`, { exact: true });
  }
}

export class QueryRecordNode {
  readonly page: Page;
  node: Locator;
  nodeTitle: Locator;
  nodeConfigure: Locator;
  collectionDropDown: Locator;
  // allowMultipleDataBoxesForResults: Locator;
  addSortFieldsButton: Locator;
  pageNumberEditBox: Locator;
  pageNumberVariableButton: Locator;
  pageSizeEditBox: Locator;
  exitProcessOptionsBoxWithEmptyResult: Locator;
  singleRecordRadioButton: Locator;
  multipleRecordsRadioButton: Locator;
  submitButton: Locator;
  cancelButton: Locator;
  addNodeButton: Locator;
  constructor(page: Page, nodeName: string) {
    this.page = page;
    this.node = page.getByLabel(`Query record-${nodeName}`, { exact: true });
    this.nodeTitle = page.getByLabel(`Query record-${nodeName}`, { exact: true }).getByRole('textbox');
    this.nodeConfigure = page
      .getByLabel(`Query record-${nodeName}`, { exact: true })
      .getByRole('button', { name: 'Configure' });
    this.collectionDropDown = page
      .getByLabel('block-item-DataSourceCollectionCascader-workflows-Collection')
      .locator('.ant-select-selection-search-input');
    // this.allowMultipleDataBoxesForResults = page.getByLabel('Allow multiple records as');
    this.singleRecordRadioButton = page.getByLabel('block-item-RadioWithTooltip-').getByLabel('Single record');
    this.multipleRecordsRadioButton = page.getByLabel('block-item-RadioWithTooltip-').getByLabel('Multiple records');
    this.addSortFieldsButton = page.getByRole('button', { name: 'plus Add sort field' });
    this.pageNumberEditBox = page.getByLabel('variable-constant');
    this.pageNumberVariableButton = page.getByLabel('variable-button');
    this.pageSizeEditBox = page.getByLabel('block-item-InputNumber-workflows-Page size').getByRole('spinbutton');
    this.exitProcessOptionsBoxWithEmptyResult = page.getByLabel('Exit when query result is null');
    this.submitButton = page.getByLabel('action-Action-Submit-workflows');
    this.cancelButton = page.getByLabel('action-Action-Cancel-workflows');
    this.addNodeButton = page.getByLabel(`add-button-query-${nodeName}`, { exact: true });
  }
}

export class CreateRecordNode {
  readonly page: Page;
  node: Locator;
  nodeTitle: Locator;
  nodeConfigure: Locator;
  collectionDropDown: Locator;
  addFieldsButton: Locator;
  submitButton: Locator;
  cancelButton: Locator;
  addNodeButton: Locator;
  constructor(page: Page, nodeName: string) {
    this.page = page;
    this.node = page.getByLabel(`Create record-${nodeName}`, { exact: true });
    this.nodeTitle = page.getByLabel(`Create record-${nodeName}`, { exact: true }).getByRole('textbox');
    this.nodeConfigure = page
      .getByLabel(`Create record-${nodeName}`, { exact: true })
      .getByRole('button', { name: 'Configure' });
    this.collectionDropDown = page
      .getByLabel('block-item-DataSourceCollectionCascader-workflows-Collection')
      .locator('.ant-select-selection-search-input');
    this.addFieldsButton = page.getByLabel('schema-initializer-Grid-assignFieldValuesForm:configureFields');
    this.submitButton = page.getByLabel('action-Action-Submit-workflows');
    this.cancelButton = page.getByLabel('action-Action-Cancel-workflows');
    this.addNodeButton = page.getByLabel(`add-button-create-${nodeName}`, { exact: true });
  }
}

export class UpdateRecordNode {
  readonly page: Page;
  node: Locator;
  nodeTitle: Locator;
  nodeConfigure: Locator;
  collectionDropDown: Locator;
  batchUpdateModeRadio: Locator;
  articleByArticleUpdateModeRadio: Locator;
  addFieldsButton: Locator;
  submitButton: Locator;
  cancelButton: Locator;
  addNodeButton: Locator;
  constructor(page: Page, nodeName: string) {
    this.page = page;
    this.node = page.getByLabel(`Update record-${nodeName}`, { exact: true });
    this.nodeTitle = page.getByLabel(`Update record-${nodeName}`, { exact: true }).getByRole('textbox');
    this.nodeConfigure = page
      .getByLabel(`Update record-${nodeName}`, { exact: true })
      .getByRole('button', { name: 'Configure' });
    this.collectionDropDown = page
      .getByLabel('block-item-DataSourceCollectionCascader-workflows-Collection')
      .locator('.ant-select-selection-search-input');
    this.batchUpdateModeRadio = page
      .getByLabel('block-item-RadioWithTooltip-workflows-Update mode')
      .getByLabel('Update in a batch');
    this.articleByArticleUpdateModeRadio = page
      .getByLabel('block-item-RadioWithTooltip-workflows-Update mode')
      .getByLabel('Update one by one');
    this.addFieldsButton = page.getByLabel('schema-initializer-Grid-assignFieldValuesForm:configureFields');
    this.submitButton = page.getByLabel('action-Action-Submit-workflows');
    this.cancelButton = page.getByLabel('action-Action-Cancel-workflows');
    this.addNodeButton = page.getByLabel(`add-button-update-${nodeName}`, { exact: true });
  }
}

export class DeleteRecordNode {
  readonly page: Page;
  node: Locator;
  nodeTitle: Locator;
  nodeConfigure: Locator;
  collectionDropDown: Locator;
  submitButton: Locator;
  cancelButton: Locator;
  addNodeButton: Locator;
  constructor(page: Page, nodeName: string) {
    this.page = page;
    this.node = page.getByLabel(`Delete record-${nodeName}`, { exact: true });
    this.nodeTitle = page.getByLabel(`Delete record-${nodeName}`, { exact: true }).getByRole('textbox');
    this.nodeConfigure = page
      .getByLabel(`Delete record-${nodeName}`, { exact: true })
      .getByRole('button', { name: 'Configure' });
    this.collectionDropDown = page
      .getByLabel('block-item-DataSourceCollectionCascader-workflows-Collection')
      .locator('.ant-select-selection-search-input');
    this.submitButton = page.getByLabel('action-Action-Submit-workflows');
    this.cancelButton = page.getByLabel('action-Action-Cancel-workflows');
    this.addNodeButton = page.getByLabel(`add-button-delete-${nodeName}`, { exact: true });
  }
}

export class AggregateNode {
  readonly page: Page;
  node: Locator;
  nodeTitle: Locator;
  nodeConfigure: Locator;
  countRadio: Locator;
  sumRadio: Locator;
  avgRadio: Locator;
  maxRadio: Locator;
  minRadio: Locator;
  dataTableDataRadio: Locator;
  linkedDataTableDataRadio: Locator;
  collectionDropDown: Locator;
  aggregatedFieldDropDown: Locator;
  distinctCheckBox: Locator;
  submitButton: Locator;
  cancelButton: Locator;
  addNodeButton: Locator;
  constructor(page: Page, nodeName: string) {
    this.page = page;
    this.node = page.getByLabel(`Aggregate-${nodeName}`, { exact: true });
    this.nodeTitle = page.getByLabel(`Aggregate-${nodeName}`, { exact: true }).getByRole('textbox');
    this.nodeConfigure = page
      .getByLabel(`Aggregate-${nodeName}`, { exact: true })
      .getByRole('button', { name: 'Configure' });
    this.countRadio = page.getByLabel('COUNT');
    this.sumRadio = page.getByLabel('SUM', { exact: true });
    this.avgRadio = page.getByLabel('AVG', { exact: true });
    this.maxRadio = page.getByLabel('MAX', { exact: true });
    this.minRadio = page.getByLabel('MIN', { exact: true });
    this.dataTableDataRadio = page.getByLabel('Data of collection');
    this.linkedDataTableDataRadio = page.getByLabel('Data of associated collection');
    this.collectionDropDown = page
      .getByLabel('block-item-DataSourceCollectionCascader-workflows-Data of collection')
      .locator('.ant-select-selection-search-input');
    this.aggregatedFieldDropDown = page
      .getByLabel('block-item-FieldsSelect-workflows-Field to aggregate')
      .locator('.ant-select-selection-search-input');
    this.distinctCheckBox = page
      .getByLabel('block-item-Checkbox-workflows-Distinct')
      .locator('input.ant-checkbox-input[type="checkbox"]');
    this.submitButton = page.getByLabel('action-Action-Submit-workflows');
    this.cancelButton = page.getByLabel('action-Action-Cancel-workflows');
    this.addNodeButton = page.getByLabel(`add-button-aggregate-${nodeName}`, { exact: true });
  }
}

export class ManualNode {
  readonly page: Page;
  node: Locator;
  nodeTitle: Locator;
  nodeConfigure: Locator;
  assigneesDropDown: Locator;
  configureUserInterfaceButton: Locator;
  addBlockButton: Locator;
  triggerDataMenu: Locator;
  nodeDataMenu: Locator;
  customFormMenu: Locator;
  createRecordFormMenu: Locator;
  updateRecordFormMenu: Locator;
  submitButton: Locator;
  cancelButton: Locator;
  addNodeButton: Locator;
  constructor(page: Page, nodeName: string) {
    this.page = page;
    this.node = page.getByLabel(`Manual-${nodeName}`, { exact: true });
    this.nodeTitle = page.getByLabel(`Manual-${nodeName}`, { exact: true }).getByRole('textbox');
    this.nodeConfigure = page
      .getByLabel(`Manual-${nodeName}`, { exact: true })
      .getByRole('button', { name: 'Configure' });
    this.assigneesDropDown = page.getByTestId('select-single');
    this.configureUserInterfaceButton = page.getByRole('button', { name: 'Configure user interface' });
    this.addBlockButton = page.getByLabel(
      'schema-initializer-Grid-workflowManual:popup:configureUserInterface:addBlock-workflows',
    );
    this.triggerDataMenu = page.getByRole('menuitem', { name: 'Trigger data' });
    this.nodeDataMenu = page.getByRole('menuitem', { name: 'Node result right' });
    this.customFormMenu = page.getByRole('menuitem', { name: 'Custom form' });
    this.createRecordFormMenu = page.getByRole('menuitem', { name: 'Create record form right' });
    this.updateRecordFormMenu = page.getByRole('menuitem', { name: 'Update record form right' });
    this.submitButton = page.getByLabel('action-Action-Submit-workflows');
    this.cancelButton = page.getByLabel('action-Action-Cancel-workflows');
    this.addNodeButton = page.getByLabel(`add-button-manual-${nodeName}`, { exact: true });
  }
}

export class ConditionYesNode {
  readonly page: Page;
  node: Locator;
  nodeTitle: Locator;
  nodeConfigure: Locator;
  basicRadio: Locator;
  mathRadio: Locator;
  formulaRadio: Locator;
  conditionExpressionEditBox: Locator;
  submitButton: Locator;
  cancelButton: Locator;
  addNodeButton: Locator;
  constructor(page: Page, nodeName: string) {
    this.page = page;
    this.node = page.getByLabel(`Condition-${nodeName}`, { exact: true });
    this.nodeTitle = page.getByLabel(`Condition-${nodeName}`, { exact: true }).getByRole('textbox');
    this.nodeConfigure = page
      .getByLabel(`Condition-${nodeName}`, { exact: true })
      .getByRole('button', { name: 'Configure' });
    this.conditionExpressionEditBox = page.getByLabel('textbox');
    // await page.getByLabel('variable-constant').first().click();
    // await page.getByLabel('variable-button').first().click();
    // await page.getByLabel('select-operator-calc').first().click();
    // await page.getByRole('option', { name: '=' }).click();
    // await page.getByLabel('variable-constant').nth(1).click();
    // await page.getByLabel('variable-button').nth(1).click();
    this.basicRadio = page.getByLabel('Basic');
    this.mathRadio = page.getByLabel('Math.js');
    this.formulaRadio = page.getByLabel('Formula.js');
    this.submitButton = page.getByLabel('action-Action-Submit-workflows');
    this.cancelButton = page.getByLabel('action-Action-Cancel-workflows');
    this.addNodeButton = page.getByLabel(`add-button-condition-${nodeName}`, { exact: true });
  }
}

export class ConditionBranchNode {
  readonly page: Page;
  node: Locator;
  nodeTitle: Locator;
  nodeConfigure: Locator;
  basicRadio: Locator;
  mathRadio: Locator;
  formulaRadio: Locator;
  conditionExpressionEditBox: Locator;
  submitButton: Locator;
  cancelButton: Locator;
  addNoBranchNode: Locator;
  addYesBranchNode: Locator;
  addNodeButton: Locator;
  constructor(page: Page, nodeName: string) {
    this.page = page;
    this.node = page.getByLabel(`Condition-${nodeName}`, { exact: true });
    this.nodeTitle = page.getByLabel(`Condition-${nodeName}`, { exact: true }).getByRole('textbox');
    this.nodeConfigure = page
      .getByLabel(`Condition-${nodeName}`, { exact: true })
      .getByRole('button', { name: 'Configure' });
    this.conditionExpressionEditBox = page.getByLabel('textbox');
    this.submitButton = page.getByLabel('action-Action-Submit-workflows');
    this.cancelButton = page.getByLabel('action-Action-Cancel-workflows');
    this.addNodeButton = page.getByLabel(`add-button-condition-${nodeName}`, { exact: true });
    this.basicRadio = page.getByLabel('Basic');
    this.mathRadio = page.getByLabel('Math.js');
    this.formulaRadio = page.getByLabel('Formula.js');
    this.addNoBranchNode = page.getByLabel(`add-button-condition-${nodeName}-0`);
    this.addYesBranchNode = page.getByLabel(`add-button-condition-${nodeName}-1`);
  }
}

export class SQLNode {
  readonly page: Page;
  node: Locator;
  nodeTitle: Locator;
  nodeConfigure: Locator;
  sqlEditBox: Locator;
  submitButton: Locator;
  cancelButton: Locator;
  addNodeButton: Locator;
  constructor(page: Page, nodeName: string) {
    this.page = page;
    this.node = page.getByLabel(`SQL action-${nodeName}`, { exact: true });
    this.nodeTitle = page.getByLabel(`SQL action-${nodeName}`, { exact: true }).getByRole('textbox');
    this.nodeConfigure = page
      .getByLabel(`SQL action-${nodeName}`, { exact: true })
      .getByRole('button', { name: 'Configure' });
    this.sqlEditBox = page.getByLabel('block-item-WorkflowVariableRawTextArea-workflows-SQL').getByRole('textbox');
    this.submitButton = page.getByLabel('action-Action-Submit-workflows');
    this.cancelButton = page.getByLabel('action-Action-Cancel-workflows');
    this.addNodeButton = page.getByLabel(`add-button-sql-${nodeName}`, { exact: true });
  }
}

export class ParallelBranchNode {
  readonly page: Page;
  node: Locator;
  nodeTitle: Locator;
  nodeConfigure: Locator;
  addBranchButton: Locator;
  allSucceededRadio: Locator;
  anySucceededRadio: Locator;
  anySucceededOrFailedRadio: Locator;
  submitButton: Locator;
  cancelButton: Locator;
  addNodeButton: Locator;
  constructor(page: Page, nodeName: string) {
    this.page = page;
    this.node = page.getByLabel(`Parallel branch-${nodeName}`, { exact: true });
    this.nodeTitle = page.locator('textarea').filter({ hasText: nodeName });
    this.nodeConfigure = page.getByLabel(`Parallel branch-${nodeName}`).getByRole('button', { name: 'Configure' });
    this.addBranchButton = page.getByLabel(`add-button-parallel-${nodeName}-add-branch`, { exact: true });
    this.allSucceededRadio = page.getByLabel('All succeeded', { exact: true });
    this.anySucceededRadio = page.getByLabel('Any succeeded', { exact: true });
    this.anySucceededOrFailedRadio = page.getByLabel('Any succeeded or failed', { exact: true });
    this.submitButton = page.getByLabel('action-Action-Submit-workflows');
    this.cancelButton = page.getByLabel('action-Action-Cancel-workflows');
    this.addNodeButton = page.getByLabel(`add-button-parallel-${nodeName}`, { exact: true });
  }
}

export default module.exports = {
  CreateWorkFlow,
  EditWorkFlow,
  WorkflowManagement,
  WorkflowListRecords,
  ApprovalTriggerNode,
  ApprovalPassthroughModeNode,
  ScheduleTriggerNode,
  CollectionTriggerNode,
  FormEventTriggerNode,
  CalculationNode,
  QueryRecordNode,
  CreateRecordNode,
  UpdateRecordNode,
  DeleteRecordNode,
  AggregateNode,
  ManualNode,
  ConditionYesNode,
  ConditionBranchNode,
  SQLNode,
  ParallelBranchNode,
  ApprovalBranchModeNode,
<<<<<<< HEAD
=======
  CustomActionEventTriggerNode,
>>>>>>> e7275819
};<|MERGE_RESOLUTION|>--- conflicted
+++ resolved
@@ -774,8 +774,5 @@
   SQLNode,
   ParallelBranchNode,
   ApprovalBranchModeNode,
-<<<<<<< HEAD
-=======
   CustomActionEventTriggerNode,
->>>>>>> e7275819
 };