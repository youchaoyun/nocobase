import { ArrayField, createForm } from '@formily/core';
import { FormContext, Schema, useField, useFieldSchema } from '@formily/react';
import uniq from 'lodash/uniq';
import React, { createContext, useContext, useEffect, useMemo, useState } from 'react';
import { useCollectionManager } from '../collection-manager';
import { SchemaComponentOptions, useFixedSchema, removeNullCondition } from '../schema-component';
import { BlockProvider, RenderChildrenWithAssociationFilter, useBlockRequestContext } from './BlockProvider';
import { useFilterBlock } from '../filter-provider/FilterProvider';
import { findFilterTargets } from './hooks';
import { mergeFilter } from './SharedFilterProvider';

export const TableBlockContext = createContext<any>({});

interface Props {
  params?: any;
  showIndex?: boolean;
  dragSort?: boolean;
  rowKey?: string;
  childrenColumnName: any;
}

const InternalTableBlockProvider = (props: Props) => {
  const { params, showIndex, dragSort, rowKey, childrenColumnName } = props;
  const field = useField();
  const { resource, service } = useBlockRequestContext();
  const [expandFlag, setExpandFlag] = useState(false);
  useFixedSchema();
  return (
    <TableBlockContext.Provider
      value={{
        field,
        service,
        resource,
        params,
        showIndex,
        dragSort,
        rowKey,
        expandFlag,
        childrenColumnName,
        setExpandFlag: () => setExpandFlag(!expandFlag),
      }}
    >
      <RenderChildrenWithAssociationFilter {...props} />
    </TableBlockContext.Provider>
  );
};

export const useAssociationNames = (collection) => {
  const { getCollectionFields } = useCollectionManager();
  const collectionFields = getCollectionFields(collection);
  const associationFields = new Set();
  for (const collectionField of collectionFields) {
    if (collectionField.target) {
      associationFields.add(collectionField.name);
      const fields = getCollectionFields(collectionField.target);
      for (const field of fields) {
        if (field.target) {
          associationFields.add(`${collectionField.name}.${field.name}`);
        }
      }
    }
  }
  const fieldSchema = useFieldSchema();
  const tableSchema = fieldSchema.reduceProperties((buf, schema) => {
    if (schema['x-component'] === 'TableV2') {
      return schema;
    }
    return buf;
  }, new Schema({}));
  return uniq(
    tableSchema.reduceProperties((buf, schema) => {
      if (schema['x-component'] === 'TableV2.Column') {
        const s = schema.reduceProperties((buf, s) => {
          const [name] = (s.name as string).split('.');
          if (s['x-collection-field'] && associationFields.has(name)) {
            return s;
          }
          return buf;
        }, null);
        if (s) {
          // 关联字段和关联的关联字段
          const [firstName] = s.name.split('.');
          if (associationFields.has(s.name)) {
            buf.push(s.name);
          } else if (associationFields.has(firstName)) {
            buf.push(firstName);
          }
        }
      }
      return buf;
    }, []),
  );
};

export const TableBlockProvider = (props) => {
  const resourceName = props.resource;
  const params = { ...props.params };
  const appends = useAssociationNames(props.collection);
  const fieldSchema = useFieldSchema();
  const { getCollection, getCollectionField } = useCollectionManager();
  const collection = getCollection(props.collection);
  const { treeTable } = fieldSchema?.['x-decorator-props'] || {};
  if (props.dragSort) {
    params['sort'] = ['sort'];
  }
  let childrenColumnName = 'children';
  if (collection?.tree && treeTable !== false) {
    if (resourceName.includes('.')) {
      const f = getCollectionField(resourceName);
      if (f?.treeChildren) {
        childrenColumnName = f.name;
        params['tree'] = true;
      }
    } else {
      const f = collection.fields.find((f) => f.treeChildren);
      if (f) {
        childrenColumnName = f.name;
      }
      params['tree'] = true;
    }
  }
  if (!Object.keys(params).includes('appends')) {
    params['appends'] = appends;
  }
  const form = useMemo(() => createForm(), [treeTable]);
  return (
    <SchemaComponentOptions scope={{ treeTable }}>
      <FormContext.Provider value={form}>
        <BlockProvider {...props} params={params}>
          <InternalTableBlockProvider {...props} childrenColumnName={childrenColumnName} params={params} />
        </BlockProvider>
      </FormContext.Provider>
    </SchemaComponentOptions>
  );
};

export const useTableBlockContext = () => {
  return useContext(TableBlockContext);
};

export const useTableBlockProps = () => {
  const field = useField<ArrayField>();
  const fieldSchema = useFieldSchema();
  const ctx = useTableBlockContext();
  const globalSort = fieldSchema.parent?.['x-decorator-props']?.['params']?.['sort'];
  const { getDataBlocks } = useFilterBlock();

  useEffect(() => {
    if (!ctx?.service?.loading) {
      field.value = ctx?.service?.data?.data;
      field.data = field.data || {};
      field.data.selectedRowKeys = ctx?.field?.data?.selectedRowKeys;
      field.componentProps.pagination = field.componentProps.pagination || {};
      field.componentProps.pagination.pageSize = ctx?.service?.data?.meta?.pageSize;
      field.componentProps.pagination.total = ctx?.service?.data?.meta?.count;
      field.componentProps.pagination.current = ctx?.service?.data?.meta?.page;
    }
  }, [ctx?.service?.loading]);
  return {
    childrenColumnName: ctx.childrenColumnName,
    loading: ctx?.service?.loading,
    showIndex: ctx.showIndex,
    dragSort: ctx.dragSort,
    rowKey: ctx.rowKey || 'id',
    pagination:
      ctx?.params?.paginate !== false
        ? {
            defaultCurrent: ctx?.params?.page || 1,
            defaultPageSize: ctx?.params?.pageSize,
          }
        : false,
    onRowSelectionChange(selectedRowKeys) {
      console.log(selectedRowKeys);
      ctx.field.data = ctx?.field?.data || {};
      ctx.field.data.selectedRowKeys = selectedRowKeys;
    },
    async onRowDragEnd({ from, to }) {
      await ctx.resource.move({
        sourceId: from[ctx.rowKey || 'id'],
        targetId: to[ctx.rowKey || 'id'],
      });
      ctx.service.refresh();
    },
    onChange({ current, pageSize }, filters, sorter) {
      let sort = sorter.order
        ? sorter.order === `ascend`
          ? [sorter.field]
          : [`-${sorter.field}`]
        : globalSort || ctx.service.params?.[0]?.sort;
      ctx.service.run({ ...ctx.service.params?.[0], page: current, pageSize, sort });
    },
<<<<<<< HEAD
    onExpand(expanded, record) {
      ctx?.field.onExpandClick?.(expanded, record);
=======
    onClickRow(record, setSelectedRow, selectedRow) {
      const { targets, uid } = findFilterTargets(fieldSchema);
      const dataBlocks = getDataBlocks();

      // 如果是之前创建的区块是没有 x-filter-targets 属性的，所以这里需要判断一下避免报错
      if (!targets || !targets.some((target) => dataBlocks.some((dataBlock) => dataBlock.uid === target.uid))) {
        // 当用户已经点击过某一行，如果此时再把相连接的区块给删除的话，行的高亮状态就会一直保留。
        // 这里暂时没有什么比较好的方法，只是在用户再次点击的时候，把高亮状态给清除掉。
        setSelectedRow((prev) => (prev.length ? [] : prev));
        return;
      }

      const value = [record[ctx.rowKey]];

      dataBlocks.forEach((block) => {
        const target = targets.find((target) => target.uid === block.uid);
        if (!target) return;

        const param = block.service.params?.[0] || {};
        // 保留原有的 filter
        const storedFilter = block.service.params?.[1]?.filters || {};

        if (selectedRow.includes(record[ctx.rowKey])) {
          delete storedFilter[uid];
        } else {
          storedFilter[uid] = {
            $and: [
              {
                [target.field || ctx.rowKey]: {
                  [target.field ? '$in' : '$eq']: value,
                },
              },
            ],
          };
        }

        const mergedFilter = mergeFilter([
          ...Object.values(storedFilter).map((filter) => removeNullCondition(filter)),
          block.defaultFilter,
        ]);

        return block.doFilter(
          {
            ...param,
            page: 1,
            filter: mergedFilter,
          },
          { filters: storedFilter },
        );
      });

      // 更新表格的选中状态
      setSelectedRow((prev) => (prev?.includes(record[ctx.rowKey]) ? [] : [...value]));
>>>>>>> 50183b06
    },
  };
};<|MERGE_RESOLUTION|>--- conflicted
+++ resolved
@@ -189,10 +189,6 @@
         : globalSort || ctx.service.params?.[0]?.sort;
       ctx.service.run({ ...ctx.service.params?.[0], page: current, pageSize, sort });
     },
-<<<<<<< HEAD
-    onExpand(expanded, record) {
-      ctx?.field.onExpandClick?.(expanded, record);
-=======
     onClickRow(record, setSelectedRow, selectedRow) {
       const { targets, uid } = findFilterTargets(fieldSchema);
       const dataBlocks = getDataBlocks();
@@ -246,7 +242,9 @@
 
       // 更新表格的选中状态
       setSelectedRow((prev) => (prev?.includes(record[ctx.rowKey]) ? [] : [...value]));
->>>>>>> 50183b06
+    },
+    onExpand(expanded, record) {
+      ctx?.field.onExpandClick?.(expanded, record);
     },
   };
 };