--- conflicted
+++ resolved
@@ -77,15 +77,7 @@
   const { getInterface } = useCollectionManager();
   return currentFields
     .filter(
-<<<<<<< HEAD
-      (field) =>
-        field?.interface &&
-        field?.interface !== 'subTable' &&
-        !field?.isForeignKey &&
-        !(field?.target === field.collectionName && field?.foreignKey === 'parentId' && field?.interface === 'o2m'),
-=======
       (field) => field?.interface && field?.interface !== 'subTable' && !field?.isForeignKey && !field?.treeChildren,
->>>>>>> a9e5e144
     )
     .map((field) => {
       const interfaceConfig = getInterface(field.interface);
@@ -124,18 +116,7 @@
       const items = subFields
         // ?.filter((subField) => subField?.interface && !['o2o', 'oho', 'obo', 'o2m', 'm2o', 'subTable', 'linkTo'].includes(subField?.interface))
         ?.filter(
-<<<<<<< HEAD
-          (subField) =>
-            subField?.interface &&
-            !['subTable'].includes(subField?.interface) &&
-            !(
-              subField?.target === subField.collectionName &&
-              subField?.foreignKey === 'parentId' &&
-              subField?.interface === 'o2m'
-            ),
-=======
           (subField) => subField?.interface && !['subTable'].includes(subField?.interface) && !subField?.treeChildren,
->>>>>>> a9e5e144
         )
         ?.map((subField) => {
           const interfaceConfig = getInterface(subField.interface);
@@ -221,16 +202,7 @@
   const { snapshot } = useActionContext();
 
   return currentFields
-<<<<<<< HEAD
-    ?.filter(
-      (field) =>
-        field?.interface &&
-        !field?.isForeignKey &&
-        !(field?.target === field.collectionName && field?.foreignKey === 'parentId' && field?.interface === 'o2m'),
-    )
-=======
     ?.filter((field) => field?.interface && !field?.isForeignKey && !field?.treeChildren)
->>>>>>> a9e5e144
     ?.map((field) => {
       const interfaceConfig = getInterface(field.interface);
       const schema = {
@@ -279,18 +251,7 @@
       const subFields = getCollectionFields(field.target);
       const items = subFields
         ?.filter(
-<<<<<<< HEAD
-          (subField) =>
-            subField?.interface &&
-            !['subTable'].includes(subField?.interface) &&
-            !(
-              subField?.target === subField.collectionName &&
-              subField?.foreignKey === 'parentId' &&
-              subField?.interface === 'o2m'
-            ),
-=======
           (subField) => subField?.interface && !['subTable'].includes(subField?.interface) && !subField.treeChildren,
->>>>>>> a9e5e144
         )
         ?.map((subField) => {
           const interfaceConfig = getInterface(subField.interface);
