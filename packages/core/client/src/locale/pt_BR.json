--- conflicted
+++ resolved
@@ -740,9 +740,6 @@
   "Expand All": "Expandir tudo",
   "Parent popup record": "Registro pop-up pai",
   "Current popup record": "Registro pop-up atual",
-<<<<<<< HEAD
+  "Clear default value": "Limpar valor padrão",
   "Sorry, the page you visited does not exist.": "Desculpe, a página que você visitou não existe."
-=======
-  "Clear default value": "Limpar valor padrão"
->>>>>>> 49a55495
 }