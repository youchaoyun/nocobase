--- conflicted
+++ resolved
@@ -26,11 +26,7 @@
       'x-validator': 'uuid',
     },
   };
-<<<<<<< HEAD
-  availableTypes = ['string', 'uuid'];
-=======
   availableTypes = ['uid', 'uuid'];
->>>>>>> fadda054
   properties = {
     'uiSchema.title': {
       type: 'string',
