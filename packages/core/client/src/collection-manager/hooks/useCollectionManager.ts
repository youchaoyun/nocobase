--- conflicted
+++ resolved
@@ -22,23 +22,9 @@
       .map((item) => item.getOptions());
   }, [cm]);
   const collections = useMemo(() => getCollections(), [cm, random]);
-<<<<<<< HEAD
-  const { refresh } = useSchemaComponentContext();
-  const service = useCallback(() => cm?.reloadMain(refresh), [cm]);
+  const service = useCallback(() => cm?.reloadMain(() => setRandom(uid())), [cm]);
   const updateCollection = cm?.setCollections.bind(cm);
-  const refreshCM = useCallback(
-    () =>
-      cm?.reloadMain(() => {
-        refresh();
-        setRandom(uid());
-      }),
-    [cm],
-  );
-=======
-  const service = useCallback(() => cm?.reload(() => setRandom(uid())), [cm]);
-  const updateCollection = cm?.setCollections.bind(cm);
-  const refreshCM = useCallback(() => cm?.reload(() => setRandom(uid())), [cm]);
->>>>>>> f185b116
+  const refreshCM = useCallback(() => cm?.reloadMain(() => setRandom(uid())), [cm]);
 
   const compile = useCompile();
   const getInheritedFields = useCallback(
