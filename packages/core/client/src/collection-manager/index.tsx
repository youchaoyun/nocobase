export {
  useCancelAction,
  useCollectionFilterOptions,
  useSortFields,
  useLinkageCollectionFilterOptions,
  useCollectionFieldsOptions,
  isDeleteButtonDisabled,
} from './action-hooks';
export * from './CollectionField';
export * from './CollectionFieldProvider';
export * from './CollectionManagerProvider';
export * from './CollectionManagerSchemaComponentProvider';
export * from './CollectionManagerShortcut';
export * from './CollectionProvider';
export * from './Configuration';
export { useFieldInterfaceOptions } from './Configuration/interfaces';
export * from './context';
export * from './hooks';
export * as interfacesProperties from './interfaces/properties';
export * from './interfaces/types';
export * from './ResourceActionProvider';
export { getConfigurableProperties } from './templates/properties';
export * from './templates/types';
export * from './types';
export * from './CollectionHistoryProvider';
export * from './interfaces/properties';
<<<<<<< HEAD
export * from './collectionPlugin';
export * from './mixins/InheritanceCollectionMixin';
=======
export * from './sub-table';
>>>>>>> dea66152
<|MERGE_RESOLUTION|>--- conflicted
+++ resolved
@@ -24,9 +24,6 @@
 export * from './types';
 export * from './CollectionHistoryProvider';
 export * from './interfaces/properties';
-<<<<<<< HEAD
 export * from './collectionPlugin';
 export * from './mixins/InheritanceCollectionMixin';
-=======
-export * from './sub-table';
->>>>>>> dea66152
+export * from './sub-table';