--- conflicted
+++ resolved
@@ -51,21 +51,13 @@
         return;
       }
 
-<<<<<<< HEAD
-      const content = currentOptions.map((option, index) => (
-        <Tag key={index} color={option[fieldNames.color]} icon={option.icon} style={{ color: 'inherit' }}>
-          {option[fieldNames.label]}
-        </Tag>
-      ));
-=======
       const content =
         field.value &&
         currentOptions.map((option, index) => (
-          <Tag key={index} color={option[fieldNames.color]} icon={option.icon}>
+          <Tag key={index} color={option[fieldNames.color]} icon={option.icon} style={{ color: 'inherit' }}>
             {option[fieldNames.label]}
           </Tag>
         ));
->>>>>>> be21a0d8
       setContent(content);
       setLoading(false);
     }, [
