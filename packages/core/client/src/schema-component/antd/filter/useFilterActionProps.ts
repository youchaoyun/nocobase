/**
 * This file is part of the NocoBase (R) project.
 * Copyright (c) 2020-2024 NocoBase Co., Ltd.
 * Authors: NocoBase Team.
 *
 * This project is dual-licensed under AGPL-3.0 and NocoBase Commercial License.
 * For more information, please refer to: https://www.nocobase.com/agreement.
 */

import { Field } from '@formily/core';
import { useField, useFieldSchema } from '@formily/react';
import flat from 'flat';
import _ from 'lodash';
import { useCallback } from 'react';
import { useTranslation } from 'react-i18next';
import { useCollectionManager } from '../../../data-source/collection/CollectionManagerProvider';
import { useCollection } from '../../../data-source/collection/CollectionProvider';
import { useDataBlockProps } from '../../../data-source/data-block/DataBlockProvider';
import { useDataBlockRequestGetter } from '../../../data-source/data-block/DataBlockRequestProvider';
import { useDataSourceManager } from '../../../data-source/data-source/DataSourceManagerProvider';
import { mergeFilter } from '../../../filter-provider/utils';
import { useDataLoadingMode } from '../../../modules/blocks/data-blocks/details-multi/setDataLoadingModeSettingsItem';
import { useCompile } from '../../';
export const useGetFilterOptions = () => {
  const dm = useDataSourceManager();
  const getFilterFieldOptions = useGetFilterFieldOptions();

  return (collectionName, dataSource?: string, usedInVariable?: boolean) => {
    const cm = dm?.getDataSource(dataSource)?.collectionManager;
    const fields = cm?.getCollectionFields(collectionName);
    const options = getFilterFieldOptions(fields, usedInVariable);
    return options;
  };
};

export const useFilterOptions = (collectionName: string) => {
  const cm = useCollectionManager();
  const fields = cm?.getCollectionFields(collectionName);
  const options = useFilterFieldOptions(fields);
  return options;
};

export const useGetFilterFieldOptions = () => {
  const fieldSchema = useFieldSchema();
  const nonfilterable = fieldSchema?.['x-component-props']?.nonfilterable || [];
  const cm = useCollectionManager();
  const dm = useDataSourceManager();

  const field2option = (field, depth, usedInVariable?: boolean) => {
    if (nonfilterable.length && depth === 1 && nonfilterable.includes(field.name)) {
      return;
    }
    if (!field.interface) {
      return;
    }

    const fieldInterface = dm?.collectionFieldInterfaceManager.getFieldInterface(field.interface);
    if (!fieldInterface?.filterable && !usedInVariable) {
      return;
    }

    const { nested, children, operators } = fieldInterface?.filterable || {};
    const option = {
      name: field.name,
      type: field.type,
      target: field.target,
      title: field?.uiSchema?.title || field.name,
      schema: field?.uiSchema,
      interface: field.interface,
      operators:
        operators?.filter?.((operator) => {
          return !operator?.visible || operator.visible(field);
        }) || [],
    };
    if (field.target && depth > 2) {
      return;
    }
    if (depth > 2) {
      return option;
    }
    if (children?.length) {
      option['children'] = children;
    }
    if (nested) {
      const targetFields = cm?.getCollectionFields(field.target);
      const options = getOptions(targetFields, depth + 1).filter(Boolean);
      option['children'] = option['children'] || [];
      option['children'].push(...options);
    }
    return option;
  };

  const getOptions = (fields, depth, usedInVariable?: boolean) => {
    const options = [];
    fields.forEach((field) => {
      const option = field2option(field, depth, usedInVariable);
      if (option) {
        options.push(option);
      }
    });
    return options;
  };

  return (fields, usedInVariable) => getOptions(fields, 1, usedInVariable);
};

const field2option = (field, depth, nonfilterable, dataSourceManager, collectionManager) => {
  if (nonfilterable.length && depth === 1 && nonfilterable.includes(field.name)) {
    return;
  }
  if (!field.interface) {
    return;
  }
  if (field.filterable === false) {
    return;
  }
  const fieldInterface = dataSourceManager?.collectionFieldInterfaceManager.getFieldInterface(field.interface);
  if (!fieldInterface?.filterable) {
    return;
  }
  const { nested, children, operators } = fieldInterface.filterable;
  const option = {
    name: field.name,
    type: field.type,
    target: field.target,
    title: field?.uiSchema?.title || field.name,
    schema: field?.uiSchema,
    operators:
      operators?.filter?.((operator) => {
        return !operator?.visible || operator.visible(field);
      }) || [],
  };
  if (field.target && depth > 2) {
    return;
  }
  if (depth > 2) {
    return option;
  }
  if (children?.length) {
    option['children'] = children;
  }
  if (nested) {
    const targetFields = collectionManager?.getCollectionFields(field.target);
    const options = getOptions(targetFields, depth + 1, nonfilterable, dataSourceManager, collectionManager).filter(
      Boolean,
    );
    option['children'] = option['children'] || [];
    option['children'].push(...options);
  }
  return option;
};

const getOptions = _.memoize((fields, depth, nonfilterable, dataSourceManager, collectionManager) => {
  const options = [];
  fields.forEach((field) => {
    const option = field2option(field, depth, nonfilterable, dataSourceManager, collectionManager);
    if (option) {
      options.push(option);
    }
  });
  return options;
});

export const useFilterFieldOptions = (fields) => {
  const fieldSchema = useFieldSchema();
  const nonfilterable = fieldSchema?.['x-component-props']?.nonfilterable || [];
  const cm = useCollectionManager();
  const dm = useDataSourceManager();

  return getOptions(fields, 1, nonfilterable, dm, cm);
};

const isEmpty = (obj) => {
  return (
    (Array.isArray(obj) && obj.length === 0) ||
    (obj && Object.keys(obj).length === 0 && Object.getPrototypeOf(obj) === Object.prototype)
  );
};

export const removeNullCondition = (filter, customFlat = flat) => {
  const items = customFlat(filter || {});
  const values = {};
  for (const key in items) {
    const value = items[key];
    if (value != null && !isEmpty(value)) {
      values[key] = value;
    }
  }
  return customFlat.unflatten(values);
};

export const useFilterActionProps = () => {
  const collection = useCollection();
  const options = useFilterOptions(collection?.name);
  const props = useDataBlockProps();
  return useFilterFieldProps({ options, params: props?.params });
};

export const useFilterFieldProps = ({ options, service, params }: { options: any[]; service?: any; params?: any }) => {
  const { getDataBlockRequest } = useDataBlockRequestGetter();
  const { t } = useTranslation();
  const field = useField<Field>();
  const dataLoadingMode = useDataLoadingMode();
  const fieldSchema = useFieldSchema();
  const compile = useCompile();

  const onSubmit = useCallback(
    (values) => {
      const _service = service || getDataBlockRequest();
      const _params = params || _service.state?.params?.[0] || _service.params;

      // filter parameter for the block
      const defaultFilter = _params.filter;
      // filter parameter for the filter action
      const filter = removeNullCondition(values?.filter);

      if (dataLoadingMode === 'manual' && _.isEmpty(filter)) {
        return _service?.mutate(undefined);
      }

      const filters = _service?.params?.[1]?.filters || {};
      filters[`filterAction`] = filter;
      _service?.run(
        { ..._service?.params?.[0], page: 1, filter: mergeFilter([...Object.values(filters), defaultFilter]) },
        { filters },
      );
      const items = filter?.$and || filter?.$or;
      if (items?.length) {
        field.title = t('{{count}} filter items', { count: items?.length || 0 });
      } else {
        field.title = compile(fieldSchema.title) || t('Filter');
      }
    },
    [dataLoadingMode, field, getDataBlockRequest, params, service, t],
  );

<<<<<<< HEAD
  const onReset = useCallback(() => {
    const _service = service || getDataBlockRequest();
    const _params = params || _service.state?.params?.[0] || _service.params;

    const filter = _params.filter;
    const filters = _service?.params?.[1]?.filters || {};
    delete filters[`filterAction`];
=======
      if (dataLoadingMode === 'manual') {
        service.params = newParams;
        return service.mutate(undefined);
      }
>>>>>>> 4394f72b

    const newParams = [
      {
        ..._service?.params?.[0],
        filter: mergeFilter([...Object.values(filters), filter]),
        page: 1,
      },
      { filters },
    ];

    field.title = t('Filter');

    if (dataLoadingMode === 'manual') {
      _service.params = newParams;
      return _service?.mutate(undefined);
    }

    _service?.run(...newParams);
  }, [dataLoadingMode, field, getDataBlockRequest, params, service, t]);

  return {
    options,
    onSubmit,
    onReset,
  };
};<|MERGE_RESOLUTION|>--- conflicted
+++ resolved
@@ -13,6 +13,7 @@
 import _ from 'lodash';
 import { useCallback } from 'react';
 import { useTranslation } from 'react-i18next';
+import { useCompile } from '../../';
 import { useCollectionManager } from '../../../data-source/collection/CollectionManagerProvider';
 import { useCollection } from '../../../data-source/collection/CollectionProvider';
 import { useDataBlockProps } from '../../../data-source/data-block/DataBlockProvider';
@@ -20,7 +21,6 @@
 import { useDataSourceManager } from '../../../data-source/data-source/DataSourceManagerProvider';
 import { mergeFilter } from '../../../filter-provider/utils';
 import { useDataLoadingMode } from '../../../modules/blocks/data-blocks/details-multi/setDataLoadingModeSettingsItem';
-import { useCompile } from '../../';
 export const useGetFilterOptions = () => {
   const dm = useDataSourceManager();
   const getFilterFieldOptions = useGetFilterFieldOptions();
@@ -203,7 +203,6 @@
   const dataLoadingMode = useDataLoadingMode();
   const fieldSchema = useFieldSchema();
   const compile = useCompile();
-
   const onSubmit = useCallback(
     (values) => {
       const _service = service || getDataBlockRequest();
@@ -231,10 +230,9 @@
         field.title = compile(fieldSchema.title) || t('Filter');
       }
     },
-    [dataLoadingMode, field, getDataBlockRequest, params, service, t],
+    [dataLoadingMode, field, getDataBlockRequest, params, service, t, fieldSchema.title],
   );
 
-<<<<<<< HEAD
   const onReset = useCallback(() => {
     const _service = service || getDataBlockRequest();
     const _params = params || _service.state?.params?.[0] || _service.params;
@@ -242,12 +240,6 @@
     const filter = _params.filter;
     const filters = _service?.params?.[1]?.filters || {};
     delete filters[`filterAction`];
-=======
-      if (dataLoadingMode === 'manual') {
-        service.params = newParams;
-        return service.mutate(undefined);
-      }
->>>>>>> 4394f72b
 
     const newParams = [
       {
@@ -258,7 +250,7 @@
       { filters },
     ];
 
-    field.title = t('Filter');
+    field.title = compile(fieldSchema.title) || t('Filter');
 
     if (dataLoadingMode === 'manual') {
       _service.params = newParams;
@@ -266,7 +258,7 @@
     }
 
     _service?.run(...newParams);
-  }, [dataLoadingMode, field, getDataBlockRequest, params, service, t]);
+  }, [dataLoadingMode, field, getDataBlockRequest, params, service, t, fieldSchema.title]);
 
   return {
     options,
