/**
 * This file is part of the NocoBase (R) project.
 * Copyright (c) 2020-2024 NocoBase Co., Ltd.
 * Authors: NocoBase Team.
 *
 * This project is dual-licensed under AGPL-3.0 and NocoBase Commercial License.
 * For more information, please refer to: https://www.nocobase.com/agreement.
 */

import { Cache } from '@nocobase/cache';
import { Registry, lodash } from '@nocobase/utils';
import Application from '../application';
import { getResource } from './resource';
import { OFFICIAL_PLUGIN_PREFIX } from '..';
import deepmerge from 'deepmerge';

export interface ResourceStorer {
  getResources(lang: string): Promise<{
    [ns: string]: Record<string, string>;
  }>;
  reset?: () => Promise<void>;
}

export class Locale {
  app: Application;
  cache: Cache;
  defaultLang = 'en-US';
  localeFn = new Map();
  resourceCached = new Map();
  i18nInstances = new Map();
  resourceStorers = new Registry<ResourceStorer>();

  constructor(app: Application) {
    this.app = app;
    this.app.on('afterLoad', async () => {
      this.app.log.debug('loading locale resource...', { submodule: 'locale', method: 'onAfterLoad' });
      this.app.setMaintainingMessage('load locale resource');
      await this.load();
      this.app.log.debug('locale resource loaded', { submodule: 'locale', method: 'onAfterLoad' });
      this.app.setMaintainingMessage('locale resource loaded');
    });
    this.app.syncMessageManager.subscribe('localeManager', async (message) => {
      switch (message.type) {
        case 'reload':
          await this.cache.reset();
          return;
      }
    });
  }

  async load() {
    this.cache = await this.app.cacheManager.createCache({
      name: 'locale',
      prefix: 'locale',
      store: 'memory',
    });

    await this.get(this.defaultLang);
  }

  async reload() {
<<<<<<< HEAD
    await this.cache.reset();
    this.app.syncMessageManager.publish('localeManager', { type: 'reload' });
=======
    const storers = Array.from(this.resourceStorers.getValues());
    const promises = storers.map((storer) => storer.reset());
    await Promise.all([this.cache.reset(), ...promises]);
>>>>>>> 3e8326f9
  }

  setLocaleFn(name: string, fn: (lang: string) => Promise<any>) {
    this.localeFn.set(name, fn);
  }

  registerResourceStorer(name: string, storer: ResourceStorer) {
    this.resourceStorers.register(name, storer);
  }

  async get(lang: string) {
    const defaults = {
      resources: await this.getCacheResources(lang),
    };
    for (const [name, fn] of this.localeFn) {
      // this.app.log.debug(`load [${name}] locale resource `);
      const result = await this.wrapCache(`${name}:${lang}`, async () => await fn(lang));
      if (result) {
        defaults[name] = result;
      }
    }
    return defaults;
  }

  async wrapCache(key: string, fn: () => any) {
    return await this.cache.wrapWithCondition(key, fn, {
      isCacheable: (val: any) => !lodash.isEmpty(val),
    });
  }

  async loadResourcesByLang(lang: string) {
    if (!this.cache) {
      return;
    }
    if (!this.resourceCached.has(lang)) {
      await this.getCacheResources(lang);
    }
  }

  async getCacheResources(lang: string) {
    this.resourceCached.set(lang, true);
    if (process.env.APP_ENV !== 'production') {
      await this.reload();
    }
    return await this.wrapCache(`resources:${lang}`, () => this.getResources(lang));
  }

  async getResources(lang: string) {
    const resources = {};
    const names = this.app.pm.getPlugins().keys();
    for (const name of names) {
      try {
        const p = this.app.pm.get(name);
        if (!p) {
          continue;
        }
        const packageName: string = p.options?.packageName;
        if (!packageName) {
          continue;
        }
        // this.app.log.debug(`load [${packageName}] locale resource `);
        // this.app.setMaintainingMessage(`load [${packageName}] locale resource `);
        const res = getResource(packageName, lang);
        if (res) {
          resources[packageName] = { ...res };
          if (packageName.includes(OFFICIAL_PLUGIN_PREFIX)) {
            resources[packageName.substring(OFFICIAL_PLUGIN_PREFIX.length)] = { ...res };
          }
        }
      } catch (err) {
        // empty
      }
    }

    // handle custom resources
    const storers = this.resourceStorers.getValues();
    for (const storer of storers) {
      const custom = await storer.getResources(lang);
      Object.keys(custom).forEach((key) => {
        const module = key.replace('resources.', '');
        const resource = resources[module];
        const customResource = custom[key];
        resources[module] = resource ? deepmerge(resource, customResource) : customResource;
        const pkgName = `${OFFICIAL_PLUGIN_PREFIX}${module}`;
        if (resources[pkgName]) {
          resources[pkgName] = { ...resources[module] };
        }
      });
    }

    Object.keys(resources).forEach((name) => {
      this.app.i18n.addResources(lang, name, resources[name]);
    });

    return resources;
  }

  async getI18nInstance(lang: string) {
    if (lang === '*' || !lang) {
      return this.app.i18n.cloneInstance({ initImmediate: false });
    }
    let instance = this.i18nInstances.get(lang);
    if (!instance) {
      instance = this.app.i18n.cloneInstance({ initImmediate: false });
      this.i18nInstances.set(lang, instance);
    }
    return instance;
  }
}<|MERGE_RESOLUTION|>--- conflicted
+++ resolved
@@ -42,7 +42,7 @@
     this.app.syncMessageManager.subscribe('localeManager', async (message) => {
       switch (message.type) {
         case 'reload':
-          await this.cache.reset();
+          await this.reset();
           return;
       }
     });
@@ -58,15 +58,15 @@
     await this.get(this.defaultLang);
   }
 
-  async reload() {
-<<<<<<< HEAD
-    await this.cache.reset();
-    this.app.syncMessageManager.publish('localeManager', { type: 'reload' });
-=======
+  async reset() {
     const storers = Array.from(this.resourceStorers.getValues());
     const promises = storers.map((storer) => storer.reset());
     await Promise.all([this.cache.reset(), ...promises]);
->>>>>>> 3e8326f9
+  }
+
+  async reload() {
+    await this.reset();
+    this.app.syncMessageManager.publish('localeManager', { type: 'reload' });
   }
 
   setLocaleFn(name: string, fn: (lang: string) => Promise<any>) {
