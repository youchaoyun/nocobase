import { ACL } from '@nocobase/acl';
import { registerActions } from '@nocobase/actions';
import { actions as authActions, AuthManager, AuthManagerOptions } from '@nocobase/auth';
import { Cache, CacheManager, CacheManagerOptions } from '@nocobase/cache';
import Database, { CollectionOptions, IDatabaseOptions } from '@nocobase/database';
import {
  createLogger,
  createSystemLogger,
  getLoggerFilePath,
  LoggerOptions,
  RequestLoggerOptions,
  SystemLogger,
  SystemLoggerOptions,
} from '@nocobase/logger';
import { ResourceOptions, Resourcer } from '@nocobase/resourcer';
import { Telemetry, TelemetryOptions } from '@nocobase/telemetry';
import { applyMixins, AsyncEmitter, importModule, Toposort, ToposortOptions } from '@nocobase/utils';
import { Command, CommandOptions, ParseOptions } from 'commander';
import { randomUUID } from 'crypto';
import glob from 'glob';
import { IncomingMessage, Server, ServerResponse } from 'http';
import { i18n, InitOptions } from 'i18next';
import Koa, { DefaultContext as KoaDefaultContext, DefaultState as KoaDefaultState } from 'koa';
import compose from 'koa-compose';
import lodash from 'lodash';
import { RecordableHistogram } from 'node:perf_hooks';
import { basename, resolve } from 'path';
import semver from 'semver';
import { createACL } from './acl';
import { AppCommand } from './app-command';
import { AppSupervisor } from './app-supervisor';
import { createCacheManager } from './cache';
import { registerCli } from './commands';
import { CronJobManager } from './cron/cron-job-manager';
import { ApplicationNotInstall } from './errors/application-not-install';
import {
  createAppProxy,
  createI18n,
  createResourcer,
  enablePerfHooks,
  getCommandFullName,
  registerMiddlewares,
} from './helper';
import { ApplicationVersion } from './helpers/application-version';
import { Locale } from './locale';
import { Plugin } from './plugin';
import { InstallOptions, PluginManager } from './plugin-manager';
<<<<<<< HEAD
import { Telemetry, TelemetryOptions } from '@nocobase/telemetry';
=======
>>>>>>> 2f8b0e75

import packageJson from '../package.json';

export type PluginType = string | typeof Plugin;
export type PluginConfiguration = PluginType | [PluginType, any];

export interface ResourcerOptions {
  prefix?: string;
}

export interface AppLoggerOptions {
  request: RequestLoggerOptions;
  system: SystemLoggerOptions;
}

export interface AppTelemetryOptions extends TelemetryOptions {
  enabled?: boolean;
}

export interface ApplicationOptions {
  database?: IDatabaseOptions | Database;
  cacheManager?: CacheManagerOptions;
  resourcer?: ResourcerOptions;
  bodyParser?: any;
  cors?: any;
  dataWrapping?: boolean;
  registerActions?: boolean;
  i18n?: i18n | InitOptions;
  plugins?: PluginConfiguration[];
  acl?: boolean;
  logger?: AppLoggerOptions;
  pmSock?: string;
  name?: string;
  authManager?: AuthManagerOptions;
  perfHooks?: boolean;
  telemetry?: AppTelemetryOptions;
}

export interface DefaultState extends KoaDefaultState {
  currentUser?: any;

  [key: string]: any;
}

export interface DefaultContext extends KoaDefaultContext {
  db: Database;
  cache: Cache;
  resourcer: Resourcer;
  i18n: any;

  [key: string]: any;
}

interface ActionsOptions {
  resourceName?: string;
  resourceNames?: string[];
}

interface ListenOptions {
  port?: number | undefined;
  host?: string | undefined;
  backlog?: number | undefined;
  path?: string | undefined;
  exclusive?: boolean | undefined;
  readableAll?: boolean | undefined;
  writableAll?: boolean | undefined;
  /**
   * @default false
   */
  ipv6Only?: boolean | undefined;
  signal?: AbortSignal | undefined;
}

interface StartOptions {
  cliArgs?: any[];
  dbSync?: boolean;
  checkInstall?: boolean;
  quickstart?: boolean;
  reload?: boolean;
  recover?: boolean;
}

type MaintainingStatus = 'command_begin' | 'command_end' | 'command_running' | 'command_error';

export type MaintainingCommandStatus = {
  command: {
    name: string;
  };
  status: MaintainingStatus;
  error?: Error;
};

export class Application<StateT = DefaultState, ContextT = DefaultContext> extends Koa implements AsyncEmitter {
  public listenServer: Server;
  declare middleware: any;
  stopped = false;
  ready = false;
  declare emitAsync: (event: string | symbol, ...args: any[]) => Promise<boolean>;
  public rawOptions: ApplicationOptions;
  public activatedCommand: {
    name: string;
  } = null;
  public running = false;
  public perfHistograms = new Map<string, RecordableHistogram>();
  protected plugins = new Map<string, Plugin>();
  protected _appSupervisor: AppSupervisor = AppSupervisor.getInstance();
  protected _started: boolean;
  private _authenticated = false;
  private _maintaining = false;
  private _maintainingCommandStatus: MaintainingCommandStatus;
  private _maintainingStatusBeforeCommand: MaintainingCommandStatus | null;
  private _actionCommand: Command;
  private _databases: Map<string, Database> = new Map();

  constructor(public options: ApplicationOptions) {
    super();
    this.context.reqId = randomUUID();
    this.rawOptions = this.name == 'main' ? lodash.cloneDeep(options) : {};
    this.init();

    this._appSupervisor.addApp(this);
  }

  protected _loaded: boolean;

  get loaded() {
    return this._loaded;
  }

  private _maintainingMessage: string;

  get maintainingMessage() {
    return this._maintainingMessage;
  }

  protected _cronJobManager: CronJobManager;

  get cronJobManager() {
    return this._cronJobManager;
  }

  get db() {
    return this.getDb();
  }

  protected _logger: SystemLogger;

  get logger() {
    return this._logger;
  }

  protected _resourcer: Resourcer;

  get resourcer() {
    return this._resourcer;
  }

  protected _cacheManager: CacheManager;

  get cacheManager() {
    return this._cacheManager;
  }

  protected _cache: Cache;

  get cache() {
    return this._cache;
  }

  set cache(cache: Cache) {
    this._cache = cache;
  }

  protected _cli: AppCommand;

  get cli() {
    return this._cli;
  }

  protected _i18n: i18n;

  get i18n() {
    return this._i18n;
  }

  protected _pm: PluginManager;

  get pm() {
    return this._pm;
  }

  protected _acl: ACL;

  get acl() {
    return this._acl;
  }

  protected _authManager: AuthManager;

  get authManager() {
    return this._authManager;
  }

  protected _locales: Locale;

  get locales() {
    return this._locales;
  }

  get localeManager() {
    return this._locales;
  }

  protected _telemetry: Telemetry;

  get telemetry() {
    return this._telemetry;
  }

  protected _version: ApplicationVersion;

  get version() {
    return this._version;
  }

  get log() {
    return this._logger;
  }

  get name() {
    return this.options.name || 'main';
  }

  isMaintaining() {
    return this._maintaining;
  }

  getMaintaining() {
    return this._maintainingCommandStatus;
  }

  setMaintaining(_maintainingCommandStatus: MaintainingCommandStatus) {
    this._maintainingCommandStatus = _maintainingCommandStatus;

    this.emit('maintaining', _maintainingCommandStatus);

    if (_maintainingCommandStatus.status == 'command_end') {
      this._maintaining = false;
      return;
    }

    this._maintaining = true;
  }

  setMaintainingMessage(message: string) {
    this._maintainingMessage = message;

    this.emit('maintainingMessageChanged', {
      message: this._maintainingMessage,
      maintainingStatus: this._maintainingCommandStatus,
    });
  }

  getVersion() {
    return packageJson.version;
  }

  /**
   * @deprecated
   */
  plugin<O = any>(pluginClass: any, options?: O) {
    this.log.debug(`add plugin`, { method: 'plugin', name: pluginClass.name });
    this.pm.addPreset(pluginClass, options);
  }

  // @ts-ignore
  use<NewStateT = {}, NewContextT = {}>(
    middleware: Koa.Middleware<StateT & NewStateT, ContextT & NewContextT>,
    options?: ToposortOptions,
  ) {
    this.middleware.add(middleware, options);
    return this;
  }

  callback() {
    const fn = compose(this.middleware.nodes);

    if (!this.listenerCount('error')) this.on('error', this.onerror);

    return (req: IncomingMessage, res: ServerResponse) => {
      const ctx = this.createContext(req, res);

      // @ts-ignore
      return this.handleRequest(ctx, fn);
    };
  }

  collection(options: CollectionOptions) {
    return this.db.collection(options);
  }

  resource(options: ResourceOptions) {
    return this.resourcer.define(options);
  }

  actions(handlers: any, options?: ActionsOptions) {
    return this.resourcer.registerActions(handlers);
  }

  command(name: string, desc?: string, opts?: CommandOptions): AppCommand {
    return this.cli.command(name, desc, opts).allowUnknownOption();
  }

  findCommand(name: string): Command {
    return (this.cli as any)._findCommand(name);
  }

  async preload() {
    // load core collections
    // load plugin commands
  }

  async reInit() {
    if (!this._loaded) {
      return;
    }

    this.log.info('app reinitializing');

    if (this.cacheManager) {
      await this.cacheManager.close();
    }

    if (this.telemetry.started) {
      await this.telemetry.shutdown();
    }

    const oldDb = this._db;
    this.init();
    if (!oldDb.closed()) {
      await oldDb.close();
    }
    this._loaded = false;
  }

  async load(options?: any) {
    if (this._loaded) {
      return;
    }

    if (options?.reload) {
      this.setMaintainingMessage('app reload');
      this.log.info(`app.reload()`, { method: 'load' });

      if (this.cacheManager) {
        await this.cacheManager.close();
      }

      if (this.telemetry.started) {
        await this.telemetry.shutdown();
      }

      const oldDb = this.getDb();

      this.init();

      if (!oldDb.closed()) {
        await oldDb.close();
      }
    }

    this._cacheManager = await createCacheManager(this, this.options.cacheManager);

    this.setMaintainingMessage('init plugins');
    await this.pm.initPlugins();

    this.setMaintainingMessage('start load');
    this.setMaintainingMessage('emit beforeLoad');

    if (options?.hooks !== false) {
      await this.emitAsync('beforeLoad', this, options);
    }

    // Telemetry is initialized after beforeLoad hook
    // since some configuration may be registered in beforeLoad hook
    this.telemetry.init();
    if (this.options.telemetry?.enabled) {
      // Start collecting telemetry data if enabled
      this.telemetry.start();
    }

    await this.pm.load(options);

    this.setMaintainingMessage('emit afterLoad');
    if (options?.hooks !== false) {
      await this.emitAsync('afterLoad', this, options);
    }
    this._loaded = true;
  }

  async reload(options?: any) {
    this.log.debug(`start reload`, { method: 'reload' });

    this._loaded = false;

    await this.emitAsync('beforeReload', this, options);

    await this.load({
      ...options,
      reload: true,
    });

    this.log.debug('emit afterReload', { method: 'reload' });
    this.setMaintainingMessage('emit afterReload');
    await this.emitAsync('afterReload', this, options);
    this.log.debug(`finish reload`, { method: 'reload' });
  }

  /**
   * @deprecated
   */
  getPlugin<P extends Plugin>(name: string | typeof Plugin) {
    return this.pm.get(name) as P;
  }

  async parse(argv = process.argv) {
    return this.runAsCLI(argv);
  }

  async authenticate() {
    if (this._authenticated) {
      return;
    }
    this._authenticated = true;
    await this.db.auth();
    await this.db.checkVersion();
    await this.db.prepare();
  }

  async runCommand(command: string, ...args: any[]) {
    return await this.runAsCLI([command, ...args], { from: 'user' });
  }

  createCli() {
    const command = new AppCommand('nocobase')
      .usage('[command] [options]')
      .hook('preAction', async (_, actionCommand) => {
        this._actionCommand = actionCommand;
        this.activatedCommand = {
          name: getCommandFullName(actionCommand),
        };

        this.setMaintaining({
          status: 'command_begin',
          command: this.activatedCommand,
        });

        this.setMaintaining({
          status: 'command_running',
          command: this.activatedCommand,
        });

        if (actionCommand['_authenticate']) {
          await this.authenticate();
        }

        if (actionCommand['_preload']) {
          await this.load();
        }
      })
      .hook('postAction', async (_, actionCommand) => {
        if (this._maintainingStatusBeforeCommand?.error && this._started) {
          await this.restart();
        }
      });

    command.exitOverride((err) => {
      throw err;
    });

    return command;
  }

  async loadMigrations(options) {
    const { directory, context, namespace } = options;
    const migrations = {
      beforeLoad: [],
      afterSync: [],
      afterLoad: [],
    };
    const extensions = ['js', 'ts'];
    const patten = `${directory}/*.{${extensions.join(',')}}`;
    const files = glob.sync(patten, {
      ignore: ['**/*.d.ts'],
    });
    const appVersion = await this.version.get();
    for (const file of files) {
      let filename = basename(file);
      filename = filename.substring(0, filename.lastIndexOf('.')) || filename;
      const Migration = await importModule(file);
      const m = new Migration({ app: this, db: this.db, ...context });
      if (!m.appVersion || semver.satisfies(appVersion, m.appVersion, { includePrerelease: true })) {
        m.name = `${filename}/${namespace}`;
        migrations[m.on || 'afterLoad'].push(m);
      }
    }
    return migrations;
  }

  async loadCoreMigrations() {
    const migrations = await this.loadMigrations({
      directory: resolve(__dirname, 'migrations'),
      namespace: '@nocobase/server',
    });
    return {
      beforeLoad: {
        up: async () => {
          this.log.debug('run core migrations(beforeLoad)');
          const migrator = this.db.createMigrator({ migrations: migrations.beforeLoad });
          await migrator.up();
        },
      },
      afterSync: {
        up: async () => {
          this.log.debug('run core migrations(afterSync)');
          const migrator = this.db.createMigrator({ migrations: migrations.afterSync });
          await migrator.up();
        },
      },
      afterLoad: {
        up: async () => {
          this.log.debug('run core migrations(afterLoad)');
          const migrator = this.db.createMigrator({ migrations: migrations.afterLoad });
          await migrator.up();
        },
      },
    };
  }

  async loadPluginCommands() {
    this.log.debug('load plugin commands');
    await this.pm.loadCommands();
  }

  async runAsCLI(argv = process.argv, options?: ParseOptions & { throwError?: boolean; reqId?: string }) {
    if (this.activatedCommand) {
      return;
    }
    if (options.reqId) {
      this.context.reqId = options.reqId;
      this._logger = this._logger.child({ reqId: this.context.reqId });
    }
    this._maintainingStatusBeforeCommand = this._maintainingCommandStatus;

    try {
      const commandName = options?.from === 'user' ? argv[0] : argv[2];
      if (!this.cli.hasCommand(commandName)) {
        await this.pm.loadCommands();
      }
      const command = await this.cli.parseAsync(argv, options);

      this.setMaintaining({
        status: 'command_end',
        command: this.activatedCommand,
      });

      return command;
    } catch (error) {
      if (!this.activatedCommand) {
        this.activatedCommand = {
          name: 'unknown',
        };
      }

      this.setMaintaining({
        status: 'command_error',
        command: this.activatedCommand,
        error,
      });

      if (options?.throwError) {
        throw error;
      }
    } finally {
      const _actionCommand = this._actionCommand;
      if (_actionCommand) {
        const options = _actionCommand['options'];
        _actionCommand['_optionValues'] = {};
        _actionCommand['_optionValueSources'] = {};
        _actionCommand['options'] = [];
        for (const option of options) {
          _actionCommand.addOption(option);
        }
      }
      this._actionCommand = null;
      this.activatedCommand = null;
    }
  }

  async start(options: StartOptions = {}) {
    if (this._started) {
      return;
    }

    this._started = true;

    if (options.checkInstall && !(await this.isInstalled())) {
      throw new ApplicationNotInstall(
        `Application ${this.name} is not installed, Please run 'yarn nocobase install' command first`,
      );
    }

    this.setMaintainingMessage('starting app...');

    if (this.db.closed()) {
      await this.db.reconnect();
    }

    this.setMaintainingMessage('emit beforeStart');
    await this.emitAsync('beforeStart', this, options);

    this.setMaintainingMessage('emit afterStart');
    await this.emitAsync('afterStart', this, options);
    await this.emitStartedEvent(options);

    this.stopped = false;
  }

  async emitStartedEvent(options: StartOptions = {}) {
    await this.emitAsync('__started', this, {
      maintainingStatus: lodash.cloneDeep(this._maintainingCommandStatus),
      options,
    });
  }

  async isStarted() {
    return this._started;
  }

  async tryReloadOrRestart(options: StartOptions = {}) {
    if (this._started) {
      await this.restart(options);
    } else {
      await this.reload(options);
    }
  }

  async restart(options: StartOptions = {}) {
    if (!this._started) {
      return;
    }

    this.log.info('restarting...');

    this._started = false;
    await this.emitAsync('beforeStop');
    await this.reload(options);
    await this.start(options);
    this.emit('__restarted', this, options);
  }

  async stop(options: any = {}) {
    this.log.debug('stop app...', { method: 'stop' });
    this.setMaintainingMessage('stopping app...');

    if (this.stopped) {
      this.log.warn(`app is stopped`, { method: 'stop' });
      return;
    }

    await this.emitAsync('beforeStop', this, options);

    try {
      // close database connection
      // silent if database already closed
      if (!this.db.closed()) {
        this.log.info(`close db`, { method: 'stop' });
        await this.db.close();
      }
    } catch (e) {
      this.log.error(e.message, { method: 'stop', err: e.stack });
    }

    if (this.cacheManager) {
      await this.cacheManager.close();
    }

    if (this.telemetry.started) {
      await this.telemetry.shutdown();
    }

    await this.emitAsync('afterStop', this, options);

    this.stopped = true;
    this.log.info(`app has stopped`, { method: 'stop' });
    this._started = false;
  }

  async destroy(options: any = {}) {
    this.log.debug('start destroy app', { method: 'destory' });
    this.setMaintainingMessage('destroying app...');
    await this.emitAsync('beforeDestroy', this, options);
    await this.stop(options);

    this.log.debug('emit afterDestroy', { method: 'destory' });
    await this.emitAsync('afterDestroy', this, options);

    this.log.debug('finish destroy app', { method: 'destory' });
  }

  async isInstalled() {
    return (
      (await this.db.collectionExistsInDb('applicationVersion')) || (await this.db.collectionExistsInDb('collections'))
    );
  }

  async install(options: InstallOptions = {}) {
    const reinstall = options.clean || options.force;
    if (reinstall) {
      await this.db.clean({ drop: true });
    }
    if (await this.isInstalled()) {
      this.log.warn('app is installed');
      return;
    }
    await this.reInit();
    await this.db.sync();
    await this.load({ hooks: false });
    this.log.debug('emit beforeInstall', { method: 'install' });
    this.setMaintainingMessage('call beforeInstall hook...');
    await this.emitAsync('beforeInstall', this, options);
    // await app.db.sync();
    await this.pm.install();
    await this.version.update();
    // this.setMaintainingMessage('installing app...');
    // this.log.debug('Database dialect: ' + this.db.sequelize.getDialect(), { method: 'install' });

    // if (options?.clean || options?.sync?.force) {
    //   this.log.debug('truncate database', { method: 'install' });
    //   await this.db.clean({ drop: true });
    //   this.log.debug('app reloading', { method: 'install' });
    //   await this.reload();
    // } else if (await this.isInstalled()) {
    //   this.log.warn('app is installed', { method: 'install' });
    //   return;
    // }

    // this.log.debug('start install plugins', { method: 'install' });
    // await this.pm.install(options);
    // this.log.debug('update version', { method: 'install' });
    // await this.version.update();
    this.log.debug('emit afterInstall', { method: 'install' });
    this.setMaintainingMessage('call afterInstall hook...');
    await this.emitAsync('afterInstall', this, options);

    if (this._maintainingStatusBeforeCommand?.error) {
      return;
    }

    if (this._started) {
      await this.restart();
    }
  }

  async upgrade(options: any = {}) {
    this.log.info('upgrading...');
    await this.reInit();
    const migrator1 = await this.loadCoreMigrations();
    await migrator1.beforeLoad.up();
    await this.db.sync();
    await migrator1.afterSync.up();
    await this.pm.initPresetPlugins();
    const migrator2 = await this.pm.loadPresetMigrations();
    await migrator2.beforeLoad.up();
    // load preset plugins
    await this.pm.load();
    await this.db.sync();
    await migrator2.afterSync.up();
    // upgrade preset plugins
    await this.pm.upgrade();
    await this.pm.initOtherPlugins();
    const migrator3 = await this.pm.loadOtherMigrations();
    await migrator3.beforeLoad.up();
    // load other plugins
    // TODO：改成约定式
    await this.load();
    await this.db.sync();
    await migrator3.afterSync.up();
    // upgrade plugins
    await this.pm.upgrade();
    await migrator1.afterLoad.up();
    await migrator2.afterLoad.up();
    await migrator3.afterLoad.up();
    await this.pm.repository.updateVersions();
    await this.version.update();
    // await this.emitAsync('beforeUpgrade', this, options);
    // const force = false;
    // await measureExecutionTime(async () => {
    //   await this.db.migrator.up();
    // }, 'Migrator');
    // await measureExecutionTime(async () => {
    //   await this.db.sync({
    //     force,
    //     alter: {
    //       drop: force,
    //     },
    //   });
    // }, 'Sync');
    await this.emitAsync('afterUpgrade', this, options);
    await this.restart();
    // this.log.debug(chalk.green(`✨  NocoBase has been upgraded to v${this.getVersion()}`));
    // if (this._started) {
    //   await measureExecutionTime(async () => {
    //     await this.restart();
    //   }, 'Restart');
    // }
  }

  toJSON() {
    return {
      appName: this.name,
      name: this.name,
    };
  }

  reInitEvents() {
    for (const eventName of this.eventNames()) {
      for (const listener of this.listeners(eventName)) {
        if (listener['_reinitializable']) {
          this.removeListener(eventName, listener as any);
        }
      }
    }
  }

  createLogger(options: LoggerOptions) {
    const { dirname } = options;
    return createLogger({
      ...options,
      dirname: getLoggerFilePath(this.name || 'main', dirname || ''),
    });
  }

  getDb(name = 'main') {
    return this._databases.get(name);
  }

  setDb(db: Database, name = 'main') {
    this._databases.set(name, db);
  }

  protected init() {
    const options = this.options;

    this._logger = createSystemLogger({
      dirname: getLoggerFilePath(this.name),
      filename: 'system',
      seperateError: true,
      ...(options.logger?.system || {}),
    }).child({
      reqId: this.context.reqId,
      app: this.name,
      module: 'application',
    });

    this.reInitEvents();

    this.middleware = new Toposort<any>();
    this.plugins = new Map<string, Plugin>();
    this._acl = createACL();

    this._cronJobManager = new CronJobManager(this);

    if (this.getDb()) {
      // MaxListenersExceededWarning
      this.getDb().removeAllListeners();
    }

    this.setDb(this.createDatabase(options));

    this._resourcer = createResourcer(options);
    this._cli = this.createCli();
    this._i18n = createI18n(options);
    this.context.db = this.getDb();
    this.context.getDb = this.getDb;

    // this.context.logger = this._logger;
    this.context.resourcer = this._resourcer;
    this.context.cacheManager = this._cacheManager;
    this.context.cache = this._cache;

    const plugins = this._pm ? this._pm.options.plugins : options.plugins;

    this._pm = new PluginManager({
      app: this,
      plugins: plugins || [],
    });

    this._telemetry = new Telemetry({
      serviceName: `nocobase-${this.name}`,
      version: this.getVersion(),
      ...options.telemetry,
    });

    this._authManager = new AuthManager({
      authKey: 'X-Authenticator',
      default: 'basic',
      ...(this.options.authManager || {}),
    });

    this.resource({
      name: 'auth',
      actions: authActions,
    });

    this._resourcer.use(this._authManager.middleware(), { tag: 'auth' });

    if (this.options.acl !== false) {
      this._resourcer.use(this._acl.middleware(), { tag: 'acl', after: ['auth'] });
    }

    this._locales = new Locale(createAppProxy(this));

    if (options.perfHooks) {
      enablePerfHooks(this);
    }

    registerMiddlewares(this, options);

    if (options.registerActions !== false) {
      registerActions(this);
    }

    registerCli(this);

    this._version = new ApplicationVersion(this);
  }

  protected createDatabase(options: ApplicationOptions) {
    const sqlLogger = this.createLogger({
      filename: 'sql',
      level: 'debug',
    });
    const logging = (msg: any) => {
      if (typeof msg === 'string') {
        msg = msg.replace(/[\r\n]/gm, '').replace(/\s+/g, ' ');
      }
      if (msg.includes('INSERT INTO')) {
        msg = msg.substring(0, 2000) + '...';
      }
      sqlLogger.debug({ message: msg, app: this.name, reqId: this.context.reqId });
    };
    const dbOptions = options.database instanceof Database ? options.database.options : options.database;
    const db = new Database({
      ...dbOptions,
      logging: dbOptions.logging ? logging : false,
      migrator: {
        context: { app: this },
      },
      logger: this._logger.child({ module: 'database' }),
    });
    return db;
  }
}

applyMixins(Application, [AsyncEmitter]);

export default Application;<|MERGE_RESOLUTION|>--- conflicted
+++ resolved
@@ -45,10 +45,6 @@
 import { Locale } from './locale';
 import { Plugin } from './plugin';
 import { InstallOptions, PluginManager } from './plugin-manager';
-<<<<<<< HEAD
-import { Telemetry, TelemetryOptions } from '@nocobase/telemetry';
-=======
->>>>>>> 2f8b0e75
 
 import packageJson from '../package.json';
 
